--- conflicted
+++ resolved
@@ -1568,12 +1568,9 @@
                 android::hardware::graphics::composer::getDisplayXrrVersion(displayTypeIdentifier);
         result.appendFormat("XRR version: %d.%d\n", xrrVersion.first, xrrVersion.second);
     }
-<<<<<<< HEAD
-=======
     if (mVariableRefreshRateController) {
         mVariableRefreshRateController->dump(result, args);
     }
->>>>>>> cc2760c7
 }
 
 void ExynosPrimaryDisplay::calculateTimelineLocked(
