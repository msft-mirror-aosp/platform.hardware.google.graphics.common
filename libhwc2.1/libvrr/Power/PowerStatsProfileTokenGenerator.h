--- conflicted
+++ resolved
@@ -19,69 +19,11 @@
 #include <optional>
 #include <string>
 
-#include "../Statistics/VariableRefreshRateStatistic.h"
 #include "../display/common/CommonDisplayContextProvider.h"
+#include "PowerStatsProfile.h"
 
 namespace android::hardware::graphics::composer {
 
-<<<<<<< HEAD
-typedef struct PowerStatsProfile {
-    inline bool isOff() const {
-        if ((mPowerMode == HWC_POWER_MODE_OFF) || (mPowerMode == HWC_POWER_MODE_DOZE_SUSPEND)) {
-            return true;
-        } else {
-            return false;
-        }
-    }
-
-    bool operator==(const PowerStatsProfile& rhs) const {
-        if (isOff() || rhs.isOff()) {
-            return isOff() == rhs.isOff();
-        }
-        return (mWidth == rhs.mWidth) && (mHeight == rhs.mHeight) && (mFps == rhs.mFps) &&
-                (mPowerMode == rhs.mPowerMode) && (mBrightnessMode == rhs.mBrightnessMode) &&
-                (mRefreshSource == rhs.mRefreshSource);
-    }
-
-    bool operator<(const PowerStatsProfile& rhs) const {
-        if (isOff() && rhs.isOff()) {
-            return false;
-        }
-
-        if (mPowerMode != rhs.mPowerMode) {
-            return (isOff() || (mPowerMode < rhs.mPowerMode));
-        } else if (mBrightnessMode != rhs.mBrightnessMode) {
-            return mBrightnessMode < rhs.mBrightnessMode;
-        } else if (mRefreshSource != rhs.mRefreshSource) {
-            return mRefreshSource < rhs.mRefreshSource;
-        } else if (mWidth != rhs.mWidth) {
-            return mWidth < rhs.mWidth;
-        } else if (mHeight != rhs.mHeight) {
-            return mHeight < rhs.mHeight;
-        } else {
-            return mFps < rhs.mFps;
-        }
-    }
-
-    std::string toString() const {
-        std::ostringstream os;
-        os << "mWidth = " << mWidth;
-        os << " mHeight = " << mHeight;
-        os << " mFps = " << mFps;
-        os << ", mRefreshSource = " << mRefreshSource;
-        os << ", power mode = " << mPowerMode;
-        os << ", brightness = " << static_cast<int>(mBrightnessMode);
-        return os.str();
-    }
-
-    int mWidth = 0;
-    int mHeight = 0;
-    int mFps = -1;
-    int mPowerMode = HWC_POWER_MODE_OFF;
-    BrightnessMode mBrightnessMode = BrightnessMode::kInvalidBrightnessMode;
-    RefreshSource mRefreshSource = kRefreshSourceActivePresent;
-} PowerStatsProfile;
-=======
 struct StateNameComparator {
     bool operator()(const std::string& a, const std::string& b) const {
         // 1. Find the last '@' in both strings
@@ -135,34 +77,48 @@
         }
     }
 };
->>>>>>> cc2760c7
 
 class PowerStatsProfileTokenGenerator {
 public:
-    PowerStatsProfileTokenGenerator() = default;
+    PowerStatsProfileTokenGenerator();
 
-    void setPowerStatsProfile(const PowerStatsProfile* powerStatsProfile) {
-        mPowerStatsProfile = powerStatsProfile;
-    }
+    std::optional<std::string> generateToken(const std::string& tokenLabel,
+                                             PowerStatsProfile* profile);
 
-<<<<<<< HEAD
-    std::optional<std::string> generateToken(const std::string& tokenLabel);
-=======
     std::string generateStateName(PowerStatsProfile* profile, bool enableMapping = true);
->>>>>>> cc2760c7
 
 private:
-    std::string generateRefreshSourceToken() const;
+    // The format of pattern is: ([token label]'delimiter'?)*
+    static constexpr std::string_view kPresentDisplayStateResidencyPattern =
+            "[mode](:)[width](x)[height](@)[fps]()";
 
-    std::string generateModeToken() const;
+    // The format of pattern is: ([token label]'delimiter'?)*
+    static constexpr std::string_view kNonPresentDisplayStateResidencyPattern =
+            "[mode](:)[width](x)[height](@)[refreshSource]()";
 
-    std::string generateWidthToken() const;
+    static constexpr char kTokenLabelStart = '[';
+    static constexpr char kTokenLabelEnd = ']';
+    static constexpr char kDelimiterStart = '(';
+    static constexpr char kDelimiterEnd = ')';
 
-    std::string generateHeightToken() const;
+    bool parseDisplayStateResidencyPattern();
 
-    std::string generateFpsToken() const;
+    bool parseResidencyPattern(
+            std::vector<std::pair<std::string, std::string>>& residencyPatternMap,
+            const std::string_view residencyPattern);
 
-    const PowerStatsProfile* mPowerStatsProfile;
+    std::string generateRefreshSourceToken(PowerStatsProfile* profile) const;
+
+    std::string generateModeToken(PowerStatsProfile* profile) const;
+
+    std::string generateWidthToken(PowerStatsProfile* profile) const;
+
+    std::string generateHeightToken(PowerStatsProfile* profile) const;
+
+    std::string generateFpsToken(PowerStatsProfile* profile) const;
+
+    std::vector<std::pair<std::string, std::string>> mNonPresentDisplayStateResidencyPatternList;
+    std::vector<std::pair<std::string, std::string>> mPresentDisplayStateResidencyPatternList;
 };
 
 } // namespace android::hardware::graphics::composer