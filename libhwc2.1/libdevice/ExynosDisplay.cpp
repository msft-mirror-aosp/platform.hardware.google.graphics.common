/*
 * Copyright (C) 2012 The Android Open Source Project
 *
 * Licensed under the Apache License, Version 2.0 (the "License");
 * you may not use this file except in compliance with the License.
 * You may obtain a copy of the License at
 *
 *      http://www.apache.org/licenses/LICENSE-2.0
 *
 * Unless required by applicable law or agreed to in writing, software
 * distributed under the License is distributed on an "AS IS" BASIS,
 * WITHOUT WARRANTIES OR CONDITIONS OF ANY KIND, either express or implied.
 * See the License for the specific language governing permissions and
 * limitations under the License.
 */

#define ATRACE_TAG (ATRACE_TAG_GRAPHICS | ATRACE_TAG_HAL)
//#include <linux/fb.h>
#include "ExynosDisplay.h"

#include <aidl/android/hardware/power/IPower.h>
#include <aidl/google/hardware/power/extension/pixel/IPowerExt.h>
#include <android-base/parsebool.h>
#include <android-base/properties.h>
#include <android/binder_manager.h>
#include <cutils/properties.h>
#include <hardware/hwcomposer_defs.h>
#include <linux/fb.h>
#include <processgroup/processgroup.h>
#include <sync/sync.h>
#include <sys/ioctl.h>
#include <utils/CallStack.h>

#include <charconv>
#include <future>
#include <map>

#include "BrightnessController.h"
#include "ExynosExternalDisplay.h"
#include "ExynosLayer.h"
#include "VendorGraphicBuffer.h"
#include "exynos_format.h"
#include "utils/Timers.h"

/**
 * ExynosDisplay implementation
 */

using namespace android;
using namespace vendor::graphics;
using namespace std::chrono_literals;

using ::aidl::android::hardware::power::IPower;
using ::aidl::google::hardware::power::extension::pixel::IPowerExt;

extern struct exynos_hwc_control exynosHWCControl;
extern struct update_time_info updateTimeInfo;

constexpr float kDynamicRecompFpsThreshold = 1.0 / 5.0; // 1 frame update per 5 second

constexpr float nsecsPerSec = std::chrono::nanoseconds(1s).count();
constexpr int64_t nsecsIdleHintTimeout = std::chrono::nanoseconds(100ms).count();

ExynosDisplay::PowerHalHintWorker::PowerHalHintWorker(uint32_t displayId,
                                                      const String8 &displayTraceName)
      : Worker("DisplayHints", HAL_PRIORITY_URGENT_DISPLAY),
        mNeedUpdateRefreshRateHint(false),
        mLastRefreshRateHint(0),
        mIdleHintIsEnabled(false),
        mForceUpdateIdleHint(false),
        mIdleHintDeadlineTime(0),
        mIdleHintSupportIsChecked(false),
        mIdleHintIsSupported(false),
        mDisplayTraceName(displayTraceName),
        mPowerModeState(HWC2_POWER_MODE_OFF),
        mVsyncPeriod(16666666),
        mConnectRetryCount(0),
        mDeathRecipient(AIBinder_DeathRecipient_new(BinderDiedCallback)),
        mPowerHalExtAidl(nullptr),
        mPowerHalAidl(nullptr),
        mPowerHintSession(nullptr) {
    if (property_get_bool("vendor.display.powerhal_hint_per_display", false)) {
        std::string displayIdStr = std::to_string(displayId);
        mIdleHintStr = "DISPLAY_" + displayIdStr + "_IDLE";
        mRefreshRateHintPrefixStr = "DISPLAY_" + displayIdStr + "_";
    } else {
        mIdleHintStr = "DISPLAY_IDLE";
        mRefreshRateHintPrefixStr = "REFRESH_";
    }
}

ExynosDisplay::PowerHalHintWorker::~PowerHalHintWorker() {
    Exit();
}

int ExynosDisplay::PowerHalHintWorker::Init() {
    return InitWorker();
}

void ExynosDisplay::PowerHalHintWorker::BinderDiedCallback(void *cookie) {
    ALOGE("PowerHal is died");
    auto powerHint = reinterpret_cast<PowerHalHintWorker *>(cookie);
    powerHint->forceUpdateHints();
}

int32_t ExynosDisplay::PowerHalHintWorker::connectPowerHal() {
    if (mPowerHalAidl && mPowerHalExtAidl) {
        return NO_ERROR;
    }

    const std::string kInstance = std::string(IPower::descriptor) + "/default";
    ndk::SpAIBinder pwBinder = ndk::SpAIBinder(AServiceManager_getService(kInstance.c_str()));

    mPowerHalAidl = IPower::fromBinder(pwBinder);

    if (!mPowerHalAidl) {
        ALOGE("failed to connect power HAL (retry %u)", mConnectRetryCount);
        mConnectRetryCount++;
        return -EINVAL;
    }

    ndk::SpAIBinder pwExtBinder;
    AIBinder_getExtension(pwBinder.get(), pwExtBinder.getR());

    mPowerHalExtAidl = IPowerExt::fromBinder(pwExtBinder);

    if (!mPowerHalExtAidl) {
        mPowerHalAidl = nullptr;
        ALOGE("failed to connect power HAL extension (retry %u)", mConnectRetryCount);
        mConnectRetryCount++;
        return -EINVAL;
    }

    mConnectRetryCount = 0;
    AIBinder_linkToDeath(pwExtBinder.get(), mDeathRecipient.get(), reinterpret_cast<void *>(this));
    // ensure the hint session is recreated every time powerhal is recreated
    mPowerHintSession = nullptr;
    forceUpdateHints();
    ALOGI("connected power HAL successfully");
    return NO_ERROR;
}

int32_t ExynosDisplay::PowerHalHintWorker::checkPowerHalExtHintSupport(const std::string &mode) {
    if (mode.empty() || connectPowerHal() != NO_ERROR) {
        return -EINVAL;
    }

    bool isSupported = false;
    auto ret = mPowerHalExtAidl->isModeSupported(mode.c_str(), &isSupported);
    if (!ret.isOk()) {
        ALOGE("failed to check power HAL extension hint: mode=%s", mode.c_str());
        if (ret.getExceptionCode() == EX_TRANSACTION_FAILED) {
            /*
             * PowerHAL service may crash due to some reasons, this could end up
             * binder transaction failure. Set nullptr here to trigger re-connection.
             */
            ALOGE("binder transaction failed for power HAL extension hint");
            mPowerHalExtAidl = nullptr;
            return -ENOTCONN;
        }
        return -EINVAL;
    }

    if (!isSupported) {
        ALOGW("power HAL extension hint is not supported: mode=%s", mode.c_str());
        return -EOPNOTSUPP;
    }

    ALOGI("power HAL extension hint is supported: mode=%s", mode.c_str());
    return NO_ERROR;
}

int32_t ExynosDisplay::PowerHalHintWorker::sendPowerHalExtHint(const std::string &mode,
                                                               bool enabled) {
    if (mode.empty() || connectPowerHal() != NO_ERROR) {
        return -EINVAL;
    }

    auto ret = mPowerHalExtAidl->setMode(mode.c_str(), enabled);
    if (!ret.isOk()) {
        ALOGE("failed to send power HAL extension hint: mode=%s, enabled=%d", mode.c_str(),
              enabled);
        if (ret.getExceptionCode() == EX_TRANSACTION_FAILED) {
            /*
             * PowerHAL service may crash due to some reasons, this could end up
             * binder transaction failure. Set nullptr here to trigger re-connection.
             */
            ALOGE("binder transaction failed for power HAL extension hint");
            mPowerHalExtAidl = nullptr;
            return -ENOTCONN;
        }
        return -EINVAL;
    }

    return NO_ERROR;
}

int32_t ExynosDisplay::PowerHalHintWorker::checkRefreshRateHintSupport(int refreshRate) {
    int32_t ret = NO_ERROR;

    if (!isPowerHalExist()) {
        return -EOPNOTSUPP;
    }
    const auto its = mRefreshRateHintSupportMap.find(refreshRate);
    if (its == mRefreshRateHintSupportMap.end()) {
        /* check new hint */
        std::string refreshRateHintStr =
                mRefreshRateHintPrefixStr + std::to_string(refreshRate) + "FPS";
        ret = checkPowerHalExtHintSupport(refreshRateHintStr);
        if (ret == NO_ERROR || ret == -EOPNOTSUPP) {
            mRefreshRateHintSupportMap[refreshRate] = (ret == NO_ERROR);
            ALOGI("cache refresh rate hint %s: %d", refreshRateHintStr.c_str(), !ret);
        } else {
            ALOGE("failed to check the support of refresh rate hint, ret %d", ret);
        }
    } else {
        /* check existing hint */
        if (!its->second) {
            ret = -EOPNOTSUPP;
        }
    }
    return ret;
}

int32_t ExynosDisplay::PowerHalHintWorker::sendRefreshRateHint(int refreshRate, bool enabled) {
    std::string hintStr = mRefreshRateHintPrefixStr + std::to_string(refreshRate) + "FPS";
    int32_t ret = sendPowerHalExtHint(hintStr, enabled);
    if (ret == -ENOTCONN) {
        /* Reset the hints when binder failure occurs */
        mLastRefreshRateHint = 0;
    }
    return ret;
}

int32_t ExynosDisplay::PowerHalHintWorker::updateRefreshRateHintInternal(
        hwc2_power_mode_t powerMode, uint32_t vsyncPeriod) {
    int32_t ret = NO_ERROR;

    /* TODO: add refresh rate buckets, tracked in b/181100731 */
    int refreshRate = round(nsecsPerSec / vsyncPeriod * 0.1f) * 10;
    // skip sending unnecessary hint if it's still the same.
    if (mLastRefreshRateHint == refreshRate && powerMode == HWC2_POWER_MODE_ON) {
        return NO_ERROR;
    }

    if (mLastRefreshRateHint) {
        ret = sendRefreshRateHint(mLastRefreshRateHint, false);
        if (ret == NO_ERROR) {
            mLastRefreshRateHint = 0;
        } else {
            return ret;
        }
    }

    // disable all refresh rate hints if power mode is not ON.
    if (powerMode != HWC2_POWER_MODE_ON) {
        return ret;
    }

    ret = checkRefreshRateHintSupport(refreshRate);
    if (ret != NO_ERROR) {
        return ret;
    }

    ret = sendRefreshRateHint(refreshRate, true);
    if (ret != NO_ERROR) {
        return ret;
    }

    mLastRefreshRateHint = refreshRate;
    return ret;
}

int32_t ExynosDisplay::PowerHalHintWorker::checkIdleHintSupport(void) {
    int32_t ret = NO_ERROR;

    if (!isPowerHalExist()) {
        return -EOPNOTSUPP;
    }

    Lock();
    if (mIdleHintSupportIsChecked) {
        ret = mIdleHintIsSupported ? NO_ERROR : -EOPNOTSUPP;
        Unlock();
        return ret;
    }
    Unlock();

    ret = checkPowerHalExtHintSupport(mIdleHintStr);
    Lock();
    if (ret == NO_ERROR) {
        mIdleHintIsSupported = true;
        mIdleHintSupportIsChecked = true;
        ALOGI("display idle hint is supported");
    } else if (ret == -EOPNOTSUPP) {
        mIdleHintSupportIsChecked = true;
        ALOGI("display idle hint is unsupported");
    } else {
        ALOGW("failed to check the support of display idle hint, ret %d", ret);
    }
    Unlock();
    return ret;
}

int32_t ExynosDisplay::PowerHalHintWorker::checkPowerHintSessionSupport() {
    std::scoped_lock lock(sSharedDisplayMutex);
    if (sSharedDisplayData.hintSessionSupported.has_value()) {
        mHintSessionSupportChecked = true;
        return *(sSharedDisplayData.hintSessionSupported);
    }

    if (!isPowerHalExist()) {
        return -EOPNOTSUPP;
    }

    if (connectPowerHal() != NO_ERROR) {
        ALOGW("Error connecting to the PowerHAL");
        return -EINVAL;
    }

    int64_t rate;
    // Try to get preferred rate to determine if it's supported
    auto ret = mPowerHalAidl->getHintSessionPreferredRate(&rate);

    int32_t out;
    if (ret.isOk()) {
        ALOGV("Power hint session is supported");
        out = NO_ERROR;
    } else if (ret.getExceptionCode() == EX_UNSUPPORTED_OPERATION) {
        ALOGW("Power hint session unsupported");
        out = -EOPNOTSUPP;
    } else {
        ALOGW("Error checking power hint status");
        out = -EINVAL;
    }

    mHintSessionSupportChecked = true;
    sSharedDisplayData.hintSessionSupported = out;
    return out;
}

int32_t ExynosDisplay::PowerHalHintWorker::updateIdleHint(int64_t deadlineTime, bool forceUpdate) {
    int32_t ret = checkIdleHintSupport();
    if (ret != NO_ERROR) {
        return ret;
    }

    bool enableIdleHint =
            (deadlineTime < systemTime(SYSTEM_TIME_MONOTONIC) && CC_LIKELY(deadlineTime > 0));
    DISPLAY_ATRACE_INT("HWCIdleHintTimer", enableIdleHint);

    if (mIdleHintIsEnabled != enableIdleHint || forceUpdate) {
        ret = sendPowerHalExtHint(mIdleHintStr, enableIdleHint);
        if (ret == NO_ERROR) {
            mIdleHintIsEnabled = enableIdleHint;
        }
    }
    return ret;
}

void ExynosDisplay::PowerHalHintWorker::forceUpdateHints(void) {
    Lock();
    mLastRefreshRateHint = 0;
    mNeedUpdateRefreshRateHint = true;
    mLastErrorSent = std::nullopt;
    if (mIdleHintSupportIsChecked && mIdleHintIsSupported) {
        mForceUpdateIdleHint = true;
    }

    Unlock();

    Signal();
}

int32_t ExynosDisplay::PowerHalHintWorker::sendActualWorkDuration() {
    Lock();
    if (mPowerHintSession == nullptr) {
        Unlock();
        return -EINVAL;
    }

    if (!needSendActualWorkDurationLocked()) {
        Unlock();
        return NO_ERROR;
    }

    if (mActualWorkDuration.has_value()) {
        mLastErrorSent = *mActualWorkDuration - mTargetWorkDuration;
    }

    std::vector<WorkDuration> hintQueue(std::move(mPowerHintQueue));
    mPowerHintQueue.clear();
    Unlock();

    ALOGV("Sending hint update batch");
    mLastActualReportTimestamp = systemTime(SYSTEM_TIME_MONOTONIC);
    auto ret = mPowerHintSession->reportActualWorkDuration(hintQueue);
    if (!ret.isOk()) {
        ALOGW("Failed to report power hint session timing:  %s %s", ret.getMessage(),
              ret.getDescription().c_str());
        if (ret.getExceptionCode() == EX_TRANSACTION_FAILED) {
            Lock();
            mPowerHalExtAidl = nullptr;
            Unlock();
        }
    }
    return ret.isOk() ? NO_ERROR : -EINVAL;
}

int32_t ExynosDisplay::PowerHalHintWorker::updateTargetWorkDuration() {
    if (sNormalizeTarget) {
        return NO_ERROR;
    }

    if (mPowerHintSession == nullptr) {
        return -EINVAL;
    }

    Lock();

    if (!needUpdateTargetWorkDurationLocked()) {
        Unlock();
        return NO_ERROR;
    }

    nsecs_t targetWorkDuration = mTargetWorkDuration;
    mLastTargetDurationReported = targetWorkDuration;
    Unlock();

    ALOGV("Sending target time: %lld ns", static_cast<long long>(targetWorkDuration));
    auto ret = mPowerHintSession->updateTargetWorkDuration(targetWorkDuration);
    if (!ret.isOk()) {
        ALOGW("Failed to send power hint session target:  %s %s", ret.getMessage(),
              ret.getDescription().c_str());
        if (ret.getExceptionCode() == EX_TRANSACTION_FAILED) {
            Lock();
            mPowerHalExtAidl = nullptr;
            Unlock();
        }
    }
    return ret.isOk() ? NO_ERROR : -EINVAL;
}

void ExynosDisplay::PowerHalHintWorker::signalActualWorkDuration(nsecs_t actualDurationNanos) {
    ATRACE_CALL();

    if (!usePowerHintSession()) {
        return;
    }
    Lock();
    nsecs_t reportedDurationNs = actualDurationNanos;
    if (sNormalizeTarget) {
        reportedDurationNs += mLastTargetDurationReported - mTargetWorkDuration;
    } else {
        if (mLastTargetDurationReported != kDefaultTarget.count() && mTargetWorkDuration != 0) {
            reportedDurationNs =
                    static_cast<int64_t>(static_cast<long double>(mLastTargetDurationReported) /
                                         mTargetWorkDuration * actualDurationNanos);
        }
    }

    mActualWorkDuration = reportedDurationNs;
    WorkDuration duration = {.durationNanos = reportedDurationNs, .timeStampNanos = systemTime()};

    if (sTraceHintSessionData) {
        DISPLAY_ATRACE_INT64("Measured duration", actualDurationNanos);
        DISPLAY_ATRACE_INT64("Target error term", mTargetWorkDuration - actualDurationNanos);

        DISPLAY_ATRACE_INT64("Reported duration", reportedDurationNs);
        DISPLAY_ATRACE_INT64("Reported target", mLastTargetDurationReported);
        DISPLAY_ATRACE_INT64("Reported target error term",
                             mLastTargetDurationReported - reportedDurationNs);
    }
    ALOGV("Sending actual work duration of: %" PRId64 " on reported target: %" PRId64
          " with error: %" PRId64,
          reportedDurationNs, mLastTargetDurationReported,
          mLastTargetDurationReported - reportedDurationNs);

    mPowerHintQueue.push_back(duration);

    bool shouldSignal = needSendActualWorkDurationLocked();
    Unlock();
    if (shouldSignal) {
        Signal();
    }
}

void ExynosDisplay::PowerHalHintWorker::signalTargetWorkDuration(nsecs_t targetDurationNanos) {
    ATRACE_CALL();
    if (!usePowerHintSession()) {
        return;
    }
    Lock();
    mTargetWorkDuration = targetDurationNanos - kTargetSafetyMargin.count();

    if (sTraceHintSessionData) DISPLAY_ATRACE_INT64("Time target", mTargetWorkDuration);
    bool shouldSignal = false;
    if (!sNormalizeTarget) {
        shouldSignal = needUpdateTargetWorkDurationLocked();
        if (shouldSignal && mActualWorkDuration.has_value() && sTraceHintSessionData) {
            DISPLAY_ATRACE_INT64("Target error term", *mActualWorkDuration - mTargetWorkDuration);
        }
    }
    Unlock();
    if (shouldSignal) {
        Signal();
    }
}

void ExynosDisplay::PowerHalHintWorker::signalRefreshRate(hwc2_power_mode_t powerMode,
                                                          uint32_t vsyncPeriod) {
    Lock();
    mPowerModeState = powerMode;
    mVsyncPeriod = vsyncPeriod;
    mNeedUpdateRefreshRateHint = true;
    Unlock();

    Signal();
}

void ExynosDisplay::PowerHalHintWorker::signalIdle() {
    ATRACE_CALL();

    Lock();
    if (mIdleHintSupportIsChecked && !mIdleHintIsSupported) {
        Unlock();
        return;
    }

    mIdleHintDeadlineTime = systemTime(SYSTEM_TIME_MONOTONIC) + nsecsIdleHintTimeout;
    Unlock();

    Signal();
}

bool ExynosDisplay::PowerHalHintWorker::needUpdateIdleHintLocked(int64_t &timeout) {
    if (!mIdleHintIsSupported) {
        return false;
    }

    int64_t currentTime = systemTime(SYSTEM_TIME_MONOTONIC);
    bool shouldEnableIdleHint =
            (mIdleHintDeadlineTime < currentTime) && CC_LIKELY(mIdleHintDeadlineTime > 0);
    if (mIdleHintIsEnabled != shouldEnableIdleHint || mForceUpdateIdleHint) {
        return true;
    }

    timeout = mIdleHintDeadlineTime - currentTime;
    return false;
}

void ExynosDisplay::PowerHalHintWorker::Routine() {
    Lock();
    bool useHintSession = usePowerHintSession();
    // if the tids have updated, we restart the session
    if (mTidsUpdated && useHintSession) mPowerHintSession = nullptr;
    bool needStartHintSession =
            (mPowerHintSession == nullptr) && useHintSession && !mBinderTids.empty();
    int ret = 0;
    int64_t timeout = -1;
    if (!mNeedUpdateRefreshRateHint && !needUpdateIdleHintLocked(timeout) &&
        !needSendActualWorkDurationLocked() && !needStartHintSession &&
        !needUpdateTargetWorkDurationLocked()) {
        ret = WaitForSignalOrExitLocked(timeout);
    }

    // exit() signal received
    if (ret == -EINTR) {
        Unlock();
        return;
    }

    // store internal values so they are consistent after Unlock()
    // some defined earlier also might have changed during the wait
    useHintSession = usePowerHintSession();
    needStartHintSession = (mPowerHintSession == nullptr) && useHintSession && !mBinderTids.empty();

    bool needUpdateRefreshRateHint = mNeedUpdateRefreshRateHint;
    int64_t deadlineTime = mIdleHintDeadlineTime;
    hwc2_power_mode_t powerMode = mPowerModeState;
    uint32_t vsyncPeriod = mVsyncPeriod;

    /*
     * Clear the flags here instead of clearing them after calling the hint
     * update functions. The flags may be set by signals after Unlock() and
     * before the hint update functions are done. Thus we may miss the newest
     * hints if we clear the flags after the hint update functions work without
     * errors.
     */
    mTidsUpdated = false;
    mNeedUpdateRefreshRateHint = false;

    bool forceUpdateIdleHint = mForceUpdateIdleHint;
    mForceUpdateIdleHint = false;
    Unlock();

    if (!mHintSessionSupportChecked) {
        checkPowerHintSessionSupport();
    }

    updateIdleHint(deadlineTime, forceUpdateIdleHint);

    if (needUpdateRefreshRateHint) {
        int32_t rc = updateRefreshRateHintInternal(powerMode, vsyncPeriod);
        if (rc != NO_ERROR && rc != -EOPNOTSUPP) {
            Lock();
            if (mPowerModeState == HWC2_POWER_MODE_ON) {
                /* Set the flag to trigger update again for next loop */
                mNeedUpdateRefreshRateHint = true;
            }
            Unlock();
        }
    }

    if (useHintSession) {
        if (needStartHintSession) {
            startHintSession();
        }
        sendActualWorkDuration();
        updateTargetWorkDuration();
    }
}

void ExynosDisplay::PowerHalHintWorker::addBinderTid(pid_t tid) {
    Lock();
    if (mBinderTids.count(tid) != 0) {
        Unlock();
        return;
    }
    mTidsUpdated = true;
    mBinderTids.emplace(tid);
    Unlock();
    Signal();
}

void ExynosDisplay::PowerHalHintWorker::removeBinderTid(pid_t tid) {
    Lock();
    if (mBinderTids.erase(tid) == 0) {
        Unlock();
        return;
    }
    mTidsUpdated = true;
    Unlock();
    Signal();
}

int32_t ExynosDisplay::PowerHalHintWorker::startHintSession() {
    Lock();
    std::vector<int> tids(mBinderTids.begin(), mBinderTids.end());
    nsecs_t targetWorkDuration =
            sNormalizeTarget ? mLastTargetDurationReported : mTargetWorkDuration;
    // we want to stay locked during this one since it assigns "mPowerHintSession"
    auto ret = mPowerHalAidl->createHintSession(getpid(), static_cast<uid_t>(getuid()), tids,
                                                targetWorkDuration, &mPowerHintSession);
    if (!ret.isOk()) {
        ALOGW("Failed to start power hal hint session with error  %s %s", ret.getMessage(),
              ret.getDescription().c_str());
        if (ret.getExceptionCode() == EX_TRANSACTION_FAILED) {
            mPowerHalExtAidl = nullptr;
        }
        Unlock();
        return -EINVAL;
    } else {
        mLastTargetDurationReported = targetWorkDuration;
    }
    Unlock();
    return NO_ERROR;
}

bool ExynosDisplay::PowerHalHintWorker::checkPowerHintSessionReady() {
    static constexpr const std::chrono::milliseconds maxFlagWaitTime = 20s;
    static const std::string propName =
            "persist.device_config.surface_flinger_native_boot.AdpfFeature__adpf_cpu_hint";
    static std::once_flag hintSessionFlag;
    // wait once for 20 seconds in another thread for the value to become available, or give up
    std::call_once(hintSessionFlag, [&] {
        std::thread hintSessionChecker([&] {
            std::optional<std::string> flagValue =
                    waitForPropertyValue(propName, maxFlagWaitTime.count());
            bool enabled = flagValue.has_value() &&
                    (base::ParseBool(flagValue->c_str()) == base::ParseBoolResult::kTrue);
            std::scoped_lock lock(sSharedDisplayMutex);
            sSharedDisplayData.hintSessionEnabled = enabled;
        });
        hintSessionChecker.detach();
    });
    std::scoped_lock lock(sSharedDisplayMutex);
    return sSharedDisplayData.hintSessionEnabled.has_value() &&
            sSharedDisplayData.hintSessionSupported.has_value();
}

bool ExynosDisplay::PowerHalHintWorker::usePowerHintSession() {
    std::optional<bool> useSessionCached{mUsePowerHintSession.load()};
    if (useSessionCached.has_value()) {
        return *useSessionCached;
    }
    if (!checkPowerHintSessionReady()) return false;
    std::scoped_lock lock(sSharedDisplayMutex);
    bool out = *(sSharedDisplayData.hintSessionEnabled) &&
            (*(sSharedDisplayData.hintSessionSupported) == NO_ERROR);
    mUsePowerHintSession.store(out);
    return out;
}

bool ExynosDisplay::PowerHalHintWorker::needUpdateTargetWorkDurationLocked() {
    if (!usePowerHintSession() || sNormalizeTarget) return false;
    // to disable the rate limiter we just use a max deviation of 1
    nsecs_t maxDeviation = sUseRateLimiter ? kAllowedDeviation.count() : 1;
    // report if the change in target from our last submission to now exceeds the threshold
    return abs(mTargetWorkDuration - mLastTargetDurationReported) >= maxDeviation;
}

bool ExynosDisplay::PowerHalHintWorker::needSendActualWorkDurationLocked() {
    if (!usePowerHintSession() || mPowerHintQueue.size() == 0 || !mActualWorkDuration.has_value()) {
        return false;
    }
    if (!mLastErrorSent.has_value() ||
        (systemTime(SYSTEM_TIME_MONOTONIC) - mLastActualReportTimestamp) > kStaleTimeout.count()) {
        return true;
    }
    // to effectively disable the rate limiter we just use a max deviation of 1
    nsecs_t maxDeviation = sUseRateLimiter ? kAllowedDeviation.count() : 1;
    // report if the change in error term from our last submission to now exceeds the threshold
    return abs((*mActualWorkDuration - mTargetWorkDuration) - *mLastErrorSent) >= maxDeviation;
}

// track the tid of any thread that calls in and remove it on thread death
void ExynosDisplay::PowerHalHintWorker::trackThisThread() {
    thread_local struct TidTracker {
        TidTracker(PowerHalHintWorker *worker) : mWorker(worker) {
            mTid = gettid();
            mWorker->addBinderTid(mTid);
        }
        ~TidTracker() { mWorker->removeBinderTid(mTid); }
        pid_t mTid;
        PowerHalHintWorker *mWorker;
    } tracker(this);
}

const bool ExynosDisplay::PowerHalHintWorker::sTraceHintSessionData =
        base::GetBoolProperty(std::string("debug.hwc.trace_hint_sessions"), false);

const bool ExynosDisplay::PowerHalHintWorker::sNormalizeTarget =
        base::GetBoolProperty(std::string("debug.hwc.normalize_hint_session_durations"), false);

const bool ExynosDisplay::PowerHalHintWorker::sUseRateLimiter =
        base::GetBoolProperty(std::string("debug.hwc.use_rate_limiter"), true);

ExynosDisplay::PowerHalHintWorker::SharedDisplayData
        ExynosDisplay::PowerHalHintWorker::sSharedDisplayData;

std::mutex ExynosDisplay::PowerHalHintWorker::sSharedDisplayMutex;

int ExynosSortedLayer::compare(ExynosLayer * const *lhs, ExynosLayer *const *rhs)
{
    ExynosLayer *left = *((ExynosLayer**)(lhs));
    ExynosLayer *right = *((ExynosLayer**)(rhs));
    return left->mZOrder > right->mZOrder;
}

ssize_t ExynosSortedLayer::remove(const ExynosLayer *item)
{
    for (size_t i = 0; i < size(); i++)
    {
        if (array()[i] == item)
        {
            removeAt(i);
            return i;
        }
    }
    return -1;
}

status_t ExynosSortedLayer::vector_sort()
{
    return sort(compare);
}

ExynosLowFpsLayerInfo::ExynosLowFpsLayerInfo()
    : mHasLowFpsLayer(false),
    mFirstIndex(-1),
    mLastIndex(-1)
{
}

void ExynosLowFpsLayerInfo::initializeInfos()
{
    mHasLowFpsLayer = false;
    mFirstIndex = -1;
    mLastIndex = -1;
}

int32_t ExynosLowFpsLayerInfo::addLowFpsLayer(uint32_t layerIndex)
{
    if (mHasLowFpsLayer == false) {
        mFirstIndex = layerIndex;
        mLastIndex = layerIndex;
        mHasLowFpsLayer = true;
    } else {
        mFirstIndex = min(mFirstIndex, (int32_t)layerIndex);
        mLastIndex = max(mLastIndex, (int32_t)layerIndex);
    }
    return NO_ERROR;
}

ExynosCompositionInfo::ExynosCompositionInfo(uint32_t type)
    : ExynosMPPSource(MPP_SOURCE_COMPOSITION_TARGET, this),
    mType(type),
    mHasCompositionLayer(false),
    mFirstIndex(-1),
    mLastIndex(-1),
    mTargetBuffer(NULL),
    mDataSpace(HAL_DATASPACE_UNKNOWN),
    mAcquireFence(-1),
    mReleaseFence(-1),
    mEnableSkipStatic(false),
    mSkipStaticInitFlag(false),
    mSkipFlag(false),
    mWindowIndex(-1)
{
    /* If AFBC compression of mTargetBuffer is changed, */
    /* mCompressed should be set properly before resource assigning */

    char value[256];
    int afbc_prop;
    property_get("ro.vendor.ddk.set.afbc", value, "0");
    afbc_prop = atoi(value);

    if (afbc_prop == 0)
        mCompressed = false;
    else
        mCompressed = true;

    memset(&mSkipSrcInfo, 0, sizeof(mSkipSrcInfo));
    for (int i = 0; i < NUM_SKIP_STATIC_LAYER; i++) {
        mSkipSrcInfo.srcInfo[i].acquireFenceFd = -1;
        mSkipSrcInfo.srcInfo[i].releaseFenceFd = -1;
        mSkipSrcInfo.dstInfo[i].acquireFenceFd = -1;
        mSkipSrcInfo.dstInfo[i].releaseFenceFd = -1;
    }

    if(type == COMPOSITION_CLIENT)
        mEnableSkipStatic = true;

    memset(&mLastWinConfigData, 0x0, sizeof(mLastWinConfigData));
    mLastWinConfigData.acq_fence = -1;
    mLastWinConfigData.rel_fence = -1;
}

void ExynosCompositionInfo::initializeInfos(ExynosDisplay *display)
{
    mHasCompositionLayer = false;
    mFirstIndex = -1;
    mLastIndex = -1;
    mTargetBuffer = NULL;
    mDataSpace = HAL_DATASPACE_UNKNOWN;

    if (mAcquireFence >= 0) {
        ALOGD("ExynosCompositionInfo(%d):: mAcquire is not initialized(%d)", mType, mAcquireFence);
        if (display != NULL)
            fence_close(mAcquireFence, display, FENCE_TYPE_UNDEFINED, FENCE_IP_UNDEFINED);
    }
    mAcquireFence = -1;

    if (mReleaseFence >= 0) {
        ALOGD("ExynosCompositionInfo(%d):: mReleaseFence is not initialized(%d)", mType, mReleaseFence);
        if (display!= NULL)
            fence_close(mReleaseFence, display, FENCE_TYPE_UNDEFINED, FENCE_IP_UNDEFINED);
    }
    mReleaseFence = -1;

    mWindowIndex = -1;
    mOtfMPP = NULL;
    mM2mMPP = NULL;
    if ((display != NULL) &&
        (display->mType == HWC_DISPLAY_VIRTUAL) &&
        (mType == COMPOSITION_EXYNOS)) {
        mM2mMPP = display->mResourceManager->getExynosMPP(MPP_LOGICAL_G2D_COMBO);
    }
}

void ExynosCompositionInfo::setTargetBuffer(ExynosDisplay *display, buffer_handle_t handle,
        int32_t acquireFence, android_dataspace dataspace)
{
    mTargetBuffer = handle;
    if (mType == COMPOSITION_CLIENT) {
        if (display != NULL) {
            if (mAcquireFence >= 0) {
                mAcquireFence =
                        fence_close(mAcquireFence, display, FENCE_TYPE_SRC_ACQUIRE, FENCE_IP_FB);
            }
            mAcquireFence = hwcCheckFenceDebug(display, FENCE_TYPE_DST_ACQUIRE, FENCE_IP_FB, acquireFence);
        }
    } else {
        if (display != NULL) {
            if (mAcquireFence >= 0) {
                mAcquireFence =
                        fence_close(mAcquireFence, display, FENCE_TYPE_SRC_ACQUIRE, FENCE_IP_G2D);
            }
            mAcquireFence = hwcCheckFenceDebug(display, FENCE_TYPE_DST_ACQUIRE, FENCE_IP_G2D, acquireFence);
        }
    }
    if ((display != NULL) && (mDataSpace != dataspace))
        display->setGeometryChanged(GEOMETRY_DISPLAY_DATASPACE_CHANGED);
    mDataSpace = dataspace;
}

void ExynosCompositionInfo::setCompressed(bool compressed)
{
    mCompressed = compressed;
}

bool ExynosCompositionInfo::getCompressed()
{
    return mCompressed;
}

void ExynosCompositionInfo::dump(String8& result)
{
    result.appendFormat("CompositionInfo (%d)\n", mType);
    result.appendFormat("mHasCompositionLayer(%d)\n", mHasCompositionLayer);
    if (mHasCompositionLayer) {
        result.appendFormat("\tfirstIndex: %d, lastIndex: %d, dataSpace: 0x%8x, compressed: %d, windowIndex: %d\n",
                mFirstIndex, mLastIndex, mDataSpace, mCompressed, mWindowIndex);
        result.appendFormat("\thandle: %p, acquireFence: %d, releaseFence: %d, skipFlag: %d",
                mTargetBuffer, mAcquireFence, mReleaseFence, mSkipFlag);
        if ((mOtfMPP == NULL) && (mM2mMPP == NULL))
            result.appendFormat("\tresource is not assigned\n");
        if (mOtfMPP != NULL)
            result.appendFormat("\tassignedMPP: %s\n", mOtfMPP->mName.string());
        if (mM2mMPP != NULL)
            result.appendFormat("\t%s\n", mM2mMPP->mName.string());
    }
    if (mTargetBuffer != NULL) {
        uint64_t internal_format = 0;
        internal_format = VendorGraphicBufferMeta::get_internal_format(mTargetBuffer);
        result.appendFormat("\tinternal_format: 0x%" PRIx64 ", afbc: %d\n", internal_format,
                            isAFBCCompressed(mTargetBuffer));
    }
    uint32_t assignedSrcNum = 0;
    if ((mM2mMPP != NULL) &&
        ((assignedSrcNum = mM2mMPP->mAssignedSources.size()) > 0)) {
        result.appendFormat("\tAssigned source num: %d\n", assignedSrcNum);
        result.append("\t");
        for (uint32_t i = 0; i < assignedSrcNum; i++) {
            if (mM2mMPP->mAssignedSources[i]->mSourceType == MPP_SOURCE_LAYER) {
                ExynosLayer* layer = (ExynosLayer*)(mM2mMPP->mAssignedSources[i]);
                result.appendFormat("[%d]layer_%p ", i, layer->mLayerBuffer);
            } else {
                result.appendFormat("[%d]sourceType_%d ", i, mM2mMPP->mAssignedSources[i]->mSourceType);
            }
        }
        result.append("\n");
    }
    result.append("\n");
}

String8 ExynosCompositionInfo::getTypeStr()
{
    switch(mType) {
    case COMPOSITION_NONE:
        return String8("COMPOSITION_NONE");
    case COMPOSITION_CLIENT:
        return String8("COMPOSITION_CLIENT");
    case COMPOSITION_EXYNOS:
        return String8("COMPOSITION_EXYNOS");
    default:
        return String8("InvalidType");
    }
}

ExynosDisplay::ExynosDisplay(uint32_t type, uint32_t index, ExynosDevice *device,
                             const std::string &displayName)
      : mDisplayId(getDisplayId(type, index)),
        mType(type),
        mIndex(index),
        mDeconNodeName(""),
        mXres(1440),
        mYres(2960),
        mXdpi(25400),
        mYdpi(25400),
        mVsyncPeriod(16666666),
        mBtsVsyncPeriod(16666666),
        mDevice(device),
        mDisplayName(displayName.c_str()),
        mDisplayTraceName(String8::format("%s(%d)", displayName.c_str(), mDisplayId)),
        mPlugState(false),
        mHasSingleBuffer(false),
        mResourceManager(NULL),
        mClientCompositionInfo(COMPOSITION_CLIENT),
        mExynosCompositionInfo(COMPOSITION_EXYNOS),
        mGeometryChanged(0x0),
        mBufferUpdates(0),
        mRenderingState(RENDERING_STATE_NONE),
        mHWCRenderingState(RENDERING_STATE_NONE),
        mDisplayBW(0),
        mDynamicReCompMode(CLIENT_2_DEVICE),
        mDREnable(false),
        mDRDefault(false),
        mLastFpsTime(0),
        mFrameCount(0),
        mLastFrameCount(0),
        mErrorFrameCount(0),
        mUpdateEventCnt(0),
        mUpdateCallCnt(0),
        mDefaultDMA(MAX_DECON_DMA_TYPE),
        mLastRetireFence(-1),
        mWindowNumUsed(0),
        mBaseWindowIndex(0),
        mNumMaxPriorityAllowed(1),
        mCursorIndex(-1),
        mColorTransformHint(HAL_COLOR_TRANSFORM_IDENTITY),
        mMaxLuminance(0),
        mMaxAverageLuminance(0),
        mMinLuminance(0),
        mHWC1LayerList(NULL),
        /* Support DDI scalser */
        mOldScalerMode(0),
        mNewScaledWidth(0),
        mNewScaledHeight(0),
        mDeviceXres(0),
        mDeviceYres(0),
        mColorMode(HAL_COLOR_MODE_NATIVE),
        mSkipFrame(false),
        mVsyncPeriodChangeConstraints{systemTime(SYSTEM_TIME_MONOTONIC), 0},
        mVsyncAppliedTimeLine{false, 0, systemTime(SYSTEM_TIME_MONOTONIC)},
        mConfigRequestState(hwc_request_state_t::SET_CONFIG_STATE_DONE),
        mPowerHalHint(mDisplayId, mDisplayTraceName),
        mErrLogFileWriter(2, ERR_LOG_SIZE),
        mDebugDumpFileWriter(10, 1, ".dump"),
        mFenceFileWriter(2, FENCE_ERR_LOG_SIZE),
        mOperationRateManager(nullptr) {
    mDisplayControl.enableCompositionCrop = true;
    mDisplayControl.enableExynosCompositionOptimization = true;
    mDisplayControl.enableClientCompositionOptimization = true;
    mDisplayControl.useMaxG2DSrc = false;
    mDisplayControl.handleLowFpsLayers = false;
    mDisplayControl.earlyStartMPP = true;
    mDisplayControl.adjustDisplayFrame = false;
    mDisplayControl.cursorSupport = false;

    mDisplayConfigs.clear();

    mPowerModeState = std::nullopt;

    mVsyncState = HWC2_VSYNC_DISABLE;

    /* TODO : Exception handling here */

    if (device == NULL) {
        ALOGE("Display creation failed!");
        return;
    }

    mResourceManager = device->mResourceManager;

    /* The number of window is same with the number of otfMPP */
    mMaxWindowNum = mResourceManager->getOtfMPPs().size();

    mDpuData.init(mMaxWindowNum, 0);
    mLastDpuData.init(mMaxWindowNum, 0);
    ALOGI("window configs size(%zu)", mDpuData.configs.size());

    mLowFpsLayerInfo.initializeInfos();

    mPowerHalHint.Init();

    mUseDpu = true;
    mHpdStatus = false;

    return;
}

ExynosDisplay::~ExynosDisplay()
{
}

/**
 * Member function for Dynamic AFBC Control solution.
 */
bool ExynosDisplay::comparePreferedLayers() {
    return false;
}

int ExynosDisplay::getId() {
    return mDisplayId;
}

void ExynosDisplay::initDisplay() {
    mClientCompositionInfo.initializeInfos(this);
    mClientCompositionInfo.mEnableSkipStatic = true;
    mClientCompositionInfo.mSkipStaticInitFlag = false;
    mClientCompositionInfo.mSkipFlag = false;
    memset(&mClientCompositionInfo.mSkipSrcInfo, 0x0, sizeof(mClientCompositionInfo.mSkipSrcInfo));
    for (int i = 0; i < NUM_SKIP_STATIC_LAYER; i++) {
        mClientCompositionInfo.mSkipSrcInfo.srcInfo[i].acquireFenceFd = -1;
        mClientCompositionInfo.mSkipSrcInfo.srcInfo[i].releaseFenceFd = -1;
        mClientCompositionInfo.mSkipSrcInfo.dstInfo[i].acquireFenceFd = -1;
        mClientCompositionInfo.mSkipSrcInfo.dstInfo[i].releaseFenceFd = -1;
    }
    memset(&mClientCompositionInfo.mLastWinConfigData, 0x0, sizeof(mClientCompositionInfo.mLastWinConfigData));
    mClientCompositionInfo.mLastWinConfigData.acq_fence = -1;
    mClientCompositionInfo.mLastWinConfigData.rel_fence = -1;

    mExynosCompositionInfo.initializeInfos(this);
    mExynosCompositionInfo.mEnableSkipStatic = false;
    mExynosCompositionInfo.mSkipStaticInitFlag = false;
    mExynosCompositionInfo.mSkipFlag = false;
    memset(&mExynosCompositionInfo.mSkipSrcInfo, 0x0, sizeof(mExynosCompositionInfo.mSkipSrcInfo));
    for (int i = 0; i < NUM_SKIP_STATIC_LAYER; i++) {
        mExynosCompositionInfo.mSkipSrcInfo.srcInfo[i].acquireFenceFd = -1;
        mExynosCompositionInfo.mSkipSrcInfo.srcInfo[i].releaseFenceFd = -1;
        mExynosCompositionInfo.mSkipSrcInfo.dstInfo[i].acquireFenceFd = -1;
        mExynosCompositionInfo.mSkipSrcInfo.dstInfo[i].releaseFenceFd = -1;
    }

    memset(&mExynosCompositionInfo.mLastWinConfigData, 0x0, sizeof(mExynosCompositionInfo.mLastWinConfigData));
    mExynosCompositionInfo.mLastWinConfigData.acq_fence = -1;
    mExynosCompositionInfo.mLastWinConfigData.rel_fence = -1;

    mGeometryChanged = 0x0;
    mRenderingState = RENDERING_STATE_NONE;
    mDisplayBW = 0;
    mDynamicReCompMode = CLIENT_2_DEVICE;
    mCursorIndex = -1;

    mDpuData.reset();
    mLastDpuData.reset();

    if (mDisplayControl.earlyStartMPP == true) {
        for (size_t i = 0; i < mLayers.size(); i++) {
            exynos_image outImage;
            ExynosMPP* m2mMPP = mLayers[i]->mM2mMPP;

            /* Close release fence of dst buffer of last frame */
            if ((mLayers[i]->mValidateCompositionType == HWC2_COMPOSITION_DEVICE) &&
                (m2mMPP != NULL) &&
                (m2mMPP->mAssignedDisplay == this) &&
                (m2mMPP->getDstImageInfo(&outImage) == NO_ERROR)) {
                if (m2mMPP->mPhysicalType == MPP_MSC) {
                    fence_close(outImage.releaseFenceFd, this, FENCE_TYPE_DST_RELEASE, FENCE_IP_MSC);
                } else if (m2mMPP->mPhysicalType == MPP_G2D) {
                    fence_close(outImage.releaseFenceFd, this, FENCE_TYPE_DST_RELEASE, FENCE_IP_G2D);
                } else {
                    DISPLAY_LOGE("[%zu] layer has invalid mppType(%d)", i, m2mMPP->mPhysicalType);
                    fence_close(outImage.releaseFenceFd, this, FENCE_TYPE_DST_RELEASE, FENCE_IP_ALL);
                }
                m2mMPP->resetDstReleaseFence();
            }
        }
    }
}

/**
 * @param outLayer
 * @return int32_t
 */
int32_t ExynosDisplay::destroyLayer(hwc2_layer_t outLayer) {

    Mutex::Autolock lock(mDRMutex);
    ExynosLayer *layer = (ExynosLayer *)outLayer;

    if (layer == nullptr) {
        return HWC2_ERROR_BAD_LAYER;
    }

    if (mLayers.remove(layer) < 0) {
        auto it = std::find(mIgnoreLayers.begin(), mIgnoreLayers.end(), layer);
        if (it == mIgnoreLayers.end()) {
            ALOGE("%s:: There is no layer", __func__);
        } else {
            mIgnoreLayers.erase(it);
        }
    } else {
        setGeometryChanged(GEOMETRY_DISPLAY_LAYER_REMOVED);
    }

    mDisplayInterface->destroyLayer(layer);

    delete layer;

    if (mPlugState == false) {
        DISPLAY_LOGI("%s : destroyLayer is done. But display is already disconnected",
                __func__);
        return HWC2_ERROR_BAD_DISPLAY;
    }

    return HWC2_ERROR_NONE;
}

/**
 * @return void
 */
void ExynosDisplay::destroyLayers() {
    Mutex::Autolock lock(mDRMutex);
    for (uint32_t index = 0; index < mLayers.size();) {
        ExynosLayer *layer = mLayers[index];
        mLayers.removeAt(index);
        delete layer;
    }

    for (auto it = mIgnoreLayers.begin(); it != mIgnoreLayers.end();) {
        ExynosLayer *layer = *it;
        it = mIgnoreLayers.erase(it);
        delete layer;
    }
}

ExynosLayer *ExynosDisplay::checkLayer(hwc2_layer_t addr) {
    ExynosLayer *temp = (ExynosLayer *)addr;
    if (!mLayers.isEmpty()) {
        for (size_t i = 0; i < mLayers.size(); i++) {
            if (mLayers[i] == temp)
                return mLayers[i];
        }
    }

    if (mIgnoreLayers.size()) {
        auto it = std::find(mIgnoreLayers.begin(), mIgnoreLayers.end(), temp);
        return (it == mIgnoreLayers.end()) ? NULL : *it;
    }

    ALOGE("HWC2 : %s : %d, wrong layer request!", __func__, __LINE__);
    return NULL;
}

void ExynosDisplay::checkIgnoreLayers() {
    Mutex::Autolock lock(mDRMutex);
    for (auto it = mIgnoreLayers.begin(); it != mIgnoreLayers.end();) {
        ExynosLayer *layer = *it;
        if ((layer->mLayerFlag & EXYNOS_HWC_IGNORE_LAYER) == 0) {
            mLayers.push_back(layer);
            it = mIgnoreLayers.erase(it);
        } else {
            it++;
        }
    }

    for (uint32_t index = 0; index < mLayers.size();) {
        ExynosLayer *layer = mLayers[index];
        if (layer->mLayerFlag & EXYNOS_HWC_IGNORE_LAYER) {
            layer->resetValidateData();
            layer->mValidateCompositionType = HWC2_COMPOSITION_DEVICE;
            /*
             * Directly close without counting down
             * because it was not counted by validate
             */
            if (layer->mAcquireFence > 0) {
                close(layer->mAcquireFence);
            }
            layer->mAcquireFence = -1;

            layer->mReleaseFence = -1;
            mIgnoreLayers.push_back(layer);
            mLayers.removeAt(index);
        } else {
            index++;
        }
    }
}

/**
 * @return void
 */
void ExynosDisplay::doPreProcessing() {
    /* Low persistence setting */
    int ret = 0;
    bool hasSingleBuffer = false;
    bool hasClientLayer = false;

    for (size_t i=0; i < mLayers.size(); i++) {
        buffer_handle_t handle = mLayers[i]->mLayerBuffer;
        VendorGraphicBufferMeta gmeta(handle);
        if (mLayers[i]->mCompositionType == HWC2_COMPOSITION_CLIENT) {
            hasClientLayer = true;
        }

        exynos_image srcImg;
        exynos_image dstImg;
        mLayers[i]->setSrcExynosImage(&srcImg);
        mLayers[i]->setDstExynosImage(&dstImg);
        mLayers[i]->setExynosImage(srcImg, dstImg);
    }

    /*
     * Disable skip static layer feature if there is the layer that's
     * mCompositionType  is HWC2_COMPOSITION_CLIENT
     * HWC should not change compositionType if it is HWC2_COMPOSITION_CLIENT
     */
    if (mType != HWC_DISPLAY_VIRTUAL)
        mClientCompositionInfo.mEnableSkipStatic = (!hasClientLayer && !hasSingleBuffer);

    if (mHasSingleBuffer != hasSingleBuffer) {
        if ((ret = mDisplayInterface->disableSelfRefresh(uint32_t(hasSingleBuffer))) < 0)
            DISPLAY_LOGE("ioctl S3CFB_LOW_PERSISTENCE failed: %s ret(%d)", strerror(errno), ret);

        mDisplayControl.skipM2mProcessing = !hasSingleBuffer;
        mHasSingleBuffer = hasSingleBuffer;
        setGeometryChanged(GEOMETRY_DISPLAY_SINGLEBUF_CHANGED);
    }

    if ((exynosHWCControl.displayMode < DISPLAY_MODE_NUM) &&
        (mDevice->mDisplayMode != exynosHWCControl.displayMode))
        setGeometryChanged(GEOMETRY_DEVICE_DISP_MODE_CHAGED);

    if ((ret = mResourceManager->checkScenario(this)) != NO_ERROR)
        DISPLAY_LOGE("checkScenario error ret(%d)", ret);

    if (exynosHWCControl.skipResourceAssign == 0) {
        /* Set any flag to mGeometryChanged */
        setGeometryChanged(GEOMETRY_DEVICE_SCENARIO_CHANGED);
    }
#ifdef HWC_NO_SUPPORT_SKIP_VALIDATE
    if (mDevice->checkNonInternalConnection()) {
        /* Set any flag to mGeometryChanged */
        mDevice->mGeometryChanged = 0x10;
    }
#endif

    return;
}

/**
 * @return int
 */
int ExynosDisplay::checkLayerFps() {
    mLowFpsLayerInfo.initializeInfos();

    if (mDisplayControl.handleLowFpsLayers == false)
        return NO_ERROR;

    Mutex::Autolock lock(mDRMutex);

    for (size_t i=0; i < mLayers.size(); i++) {
        if ((mLayers[i]->mOverlayPriority < ePriorityHigh) &&
            (mLayers[i]->getFps() < LOW_FPS_THRESHOLD)) {
            mLowFpsLayerInfo.addLowFpsLayer(i);
        } else if (mLowFpsLayerInfo.mHasLowFpsLayer == true) {
            break;
        }
    }
    /* There is only one low fps layer, Overlay is better in this case */
    if ((mLowFpsLayerInfo.mHasLowFpsLayer == true) &&
        (mLowFpsLayerInfo.mFirstIndex == mLowFpsLayerInfo.mLastIndex))
        mLowFpsLayerInfo.initializeInfos();

    return NO_ERROR;
}

int ExynosDisplay::switchDynamicReCompMode(dynamic_recomp_mode mode) {
    if (mDynamicReCompMode == mode) return NO_MODE_SWITCH;

    ATRACE_INT("Force client composition by DR", (mode == DEVICE_2_CLIENT));
    mDynamicReCompMode = mode;
    setGeometryChanged(GEOMETRY_DISPLAY_DYNAMIC_RECOMPOSITION);
    return mode;
}

/**
 * @return int
 */
int ExynosDisplay::checkDynamicReCompMode() {
    ATRACE_CALL();
    Mutex::Autolock lock(mDRMutex);

    if (!exynosHWCControl.useDynamicRecomp) {
        mLastModeSwitchTimeStamp = 0;
        return switchDynamicReCompMode(CLIENT_2_DEVICE);
    }

    /* initialize the Timestamps */
    if (!mLastModeSwitchTimeStamp) {
        mLastModeSwitchTimeStamp = mLastUpdateTimeStamp;
        return switchDynamicReCompMode(CLIENT_2_DEVICE);
    }

    /* Avoid to use DEVICE_2_CLIENT if there's a layer with priority >= ePriorityHigh such as:
     * front buffer, video layer, HDR, DRM layer, etc.
     */
    for (size_t i = 0; i < mLayers.size(); i++) {
        if ((mLayers[i]->mOverlayPriority >= ePriorityHigh) ||
            mLayers[i]->mPreprocessedInfo.preProcessed) {
            auto ret = switchDynamicReCompMode(CLIENT_2_DEVICE);
            if (ret) {
                mUpdateCallCnt = 0;
                mLastModeSwitchTimeStamp = mLastUpdateTimeStamp;
                DISPLAY_LOGD(eDebugDynamicRecomp, "[DYNAMIC_RECOMP] GLES_2_HWC by video layer");
            }
            return ret;
        }
    }

    unsigned int incomingPixels = 0;
    for (size_t i = 0; i < mLayers.size(); i++) {
        auto w = WIDTH(mLayers[i]->mPreprocessedInfo.displayFrame);
        auto h = HEIGHT(mLayers[i]->mPreprocessedInfo.displayFrame);
        incomingPixels += w * h;
    }

    /* Mode Switch is not required if total pixels are not more than the threshold */
    unsigned int lcdSize = mXres * mYres;
    if (incomingPixels <= lcdSize) {
        auto ret = switchDynamicReCompMode(CLIENT_2_DEVICE);
        if (ret) {
            mUpdateCallCnt = 0;
            mLastModeSwitchTimeStamp = mLastUpdateTimeStamp;
            DISPLAY_LOGD(eDebugDynamicRecomp, "[DYNAMIC_RECOMP] GLES_2_HWC by BW check");
        }
        return ret;
    }

    /*
     * There will be at least one composition call per one minute (because of time update)
     * To minimize the analysis overhead, just analyze it once in 5 second
     */
    auto timeStampDiff = systemTime(SYSTEM_TIME_MONOTONIC) - mLastModeSwitchTimeStamp;

    /*
     * previous CompModeSwitch was CLIENT_2_DEVICE: check fps after 5s from mLastModeSwitchTimeStamp
     * previous CompModeSwitch was DEVICE_2_CLIENT: check immediately
     */
    if ((mDynamicReCompMode != DEVICE_2_CLIENT) && (timeStampDiff < kLayerFpsStableTimeNs))
        return 0;

    mLastModeSwitchTimeStamp = mLastUpdateTimeStamp;
    float updateFps = 0;
    if ((mUpdateEventCnt != 1) &&
        (mDynamicReCompMode == DEVICE_2_CLIENT) && (mUpdateCallCnt == 1)) {
        DISPLAY_LOGD(eDebugDynamicRecomp, "[DYNAMIC_RECOMP] first frame after DEVICE_2_CLIENT");
        updateFps = kDynamicRecompFpsThreshold + 1;
    } else {
        float maxFps = 0;
        for (uint32_t i = 0; i < mLayers.size(); i++) {
            float layerFps = mLayers[i]->checkFps(/* increaseCount */ false);
            if (maxFps < layerFps) maxFps = layerFps;
        }
        updateFps = maxFps;
    }
    mUpdateCallCnt = 0;

    /*
     * FPS estimation.
     * If FPS is lower than kDynamicRecompFpsThreshold, try to switch the mode to GLES
     */
    if (updateFps < kDynamicRecompFpsThreshold) {
        auto ret = switchDynamicReCompMode(DEVICE_2_CLIENT);
        if (ret) {
            DISPLAY_LOGD(eDebugDynamicRecomp, "[DYNAMIC_RECOMP] DEVICE_2_CLIENT by low FPS(%.2f)",
                         updateFps);
        }
        return ret;
    } else {
        auto ret = switchDynamicReCompMode(CLIENT_2_DEVICE);
        if (ret) {
            DISPLAY_LOGD(eDebugDynamicRecomp, "[DYNAMIC_RECOMP] CLIENT_2_HWC by high FPS((%.2f)",
                         updateFps);
        }
        return ret;
    }

    return 0;
}

/**
 * @return int
 */
int ExynosDisplay::handleDynamicReCompMode() {
    return 0;
}

/**
 * @param changedBit
 * @return int
 */
void ExynosDisplay::setGeometryChanged(uint64_t changedBit) {
    mGeometryChanged |= changedBit;
    mDevice->setGeometryChanged(changedBit);
}

void ExynosDisplay::clearGeometryChanged()
{
    mGeometryChanged = 0;
    mBufferUpdates = 0;
    for (size_t i=0; i < mLayers.size(); i++) {
        mLayers[i]->clearGeometryChanged();
    }
}

bool ExynosDisplay::isFrameUpdate() {
    return mGeometryChanged > 0 || mBufferUpdates > 0;
}

int ExynosDisplay::handleStaticLayers(ExynosCompositionInfo& compositionInfo)
{
    if (compositionInfo.mType != COMPOSITION_CLIENT)
        return -EINVAL;

    if (mType == HWC_DISPLAY_VIRTUAL)
        return NO_ERROR;

    if (compositionInfo.mHasCompositionLayer == false) {
        DISPLAY_LOGD(eDebugSkipStaicLayer, "there is no client composition");
        return NO_ERROR;
    }
    if ((compositionInfo.mWindowIndex < 0) ||
        (compositionInfo.mWindowIndex >= (int32_t)mDpuData.configs.size()))
    {
        DISPLAY_LOGE("invalid mWindowIndex(%d)", compositionInfo.mWindowIndex);
        return -EINVAL;
    }

    exynos_win_config_data &config = mDpuData.configs[compositionInfo.mWindowIndex];

    /* Store configuration of client target configuration */
    if (compositionInfo.mSkipFlag == false) {
        compositionInfo.mLastWinConfigData = config;
        DISPLAY_LOGD(eDebugSkipStaicLayer, "config[%d] is stored",
                compositionInfo.mWindowIndex);
    } else {
        for (size_t i = (size_t)compositionInfo.mFirstIndex; i <= (size_t)compositionInfo.mLastIndex; i++) {
            if ((mLayers[i]->mExynosCompositionType == HWC2_COMPOSITION_CLIENT) &&
                (mLayers[i]->mAcquireFence >= 0))
                fence_close(mLayers[i]->mAcquireFence, this, FENCE_TYPE_SRC_ACQUIRE, FENCE_IP_ALL);
            mLayers[i]->mAcquireFence = -1;
            mLayers[i]->mReleaseFence = -1;
        }

        if (compositionInfo.mTargetBuffer == NULL) {
            fence_close(config.acq_fence, this,
                    FENCE_TYPE_SRC_ACQUIRE, FENCE_IP_ALL);

            config = compositionInfo.mLastWinConfigData;
            /* Assigned otfMPP for client target can be changed */
            config.assignedMPP = compositionInfo.mOtfMPP;
            /* acq_fence was closed by DPU driver in the previous frame */
            config.acq_fence = -1;
        } else {
            /* Check target buffer is same with previous frame */
            if (!std::equal(config.fd_idma, config.fd_idma+3, compositionInfo.mLastWinConfigData.fd_idma)) {
                DISPLAY_LOGE("Current config [%d][%d, %d, %d]",
                        compositionInfo.mWindowIndex,
                        config.fd_idma[0], config.fd_idma[1], config.fd_idma[2]);
                DISPLAY_LOGE("=============================  dump last win configs  ===================================");
                for (size_t i = 0; i < mLastDpuData.configs.size(); i++) {
                    android::String8 result;
                    result.appendFormat("config[%zu]\n", i);
                    dumpConfig(result, mLastDpuData.configs[i]);
                    DISPLAY_LOGE("%s", result.string());
                }
                DISPLAY_LOGE("compositionInfo.mLastWinConfigData config [%d, %d, %d]",
                        compositionInfo.mLastWinConfigData.fd_idma[0],
                        compositionInfo.mLastWinConfigData.fd_idma[1],
                        compositionInfo.mLastWinConfigData.fd_idma[2]);
                return -EINVAL;
            }
        }

        DISPLAY_LOGD(eDebugSkipStaicLayer, "skipStaticLayer config[%d]", compositionInfo.mWindowIndex);
        dumpConfig(config);
    }

    return NO_ERROR;
}

bool ExynosDisplay::skipStaticLayerChanged(ExynosCompositionInfo& compositionInfo)
{
    if ((int)compositionInfo.mSkipSrcInfo.srcNum !=
            (compositionInfo.mLastIndex - compositionInfo.mFirstIndex + 1)) {
        DISPLAY_LOGD(eDebugSkipStaicLayer, "Client composition number is changed (%d -> %d)",
                compositionInfo.mSkipSrcInfo.srcNum,
                compositionInfo.mLastIndex - compositionInfo.mFirstIndex + 1);
        return true;
    }

    bool isChanged = false;
    for (size_t i = (size_t)compositionInfo.mFirstIndex; i <= (size_t)compositionInfo.mLastIndex; i++) {
        ExynosLayer *layer = mLayers[i];
        size_t index = i - compositionInfo.mFirstIndex;
        if ((layer->mLayerBuffer == NULL) ||
            (compositionInfo.mSkipSrcInfo.srcInfo[index].bufferHandle != layer->mLayerBuffer))
        {
            isChanged = true;
            DISPLAY_LOGD(eDebugSkipStaicLayer, "layer[%zu] handle is changed"\
                    " handle(%p -> %p), layerFlag(0x%8x)",
                    i, compositionInfo.mSkipSrcInfo.srcInfo[index].bufferHandle,
                    layer->mLayerBuffer, layer->mLayerFlag);
            break;
        } else if ((compositionInfo.mSkipSrcInfo.srcInfo[index].x != layer->mSrcImg.x) ||
                (compositionInfo.mSkipSrcInfo.srcInfo[index].y != layer->mSrcImg.y) ||
                (compositionInfo.mSkipSrcInfo.srcInfo[index].w != layer->mSrcImg.w) ||
                (compositionInfo.mSkipSrcInfo.srcInfo[index].h != layer->mSrcImg.h) ||
                (compositionInfo.mSkipSrcInfo.srcInfo[index].dataSpace != layer->mSrcImg.dataSpace) ||
                (compositionInfo.mSkipSrcInfo.srcInfo[index].blending != layer->mSrcImg.blending) ||
                (compositionInfo.mSkipSrcInfo.srcInfo[index].transform != layer->mSrcImg.transform) ||
                (compositionInfo.mSkipSrcInfo.srcInfo[index].planeAlpha != layer->mSrcImg.planeAlpha))
        {
            isChanged = true;
            DISPLAY_LOGD(eDebugSkipStaicLayer, "layer[%zu] source info is changed, "\
                    "x(%d->%d), y(%d->%d), w(%d->%d), h(%d->%d), dataSpace(%d->%d), "\
                    "blending(%d->%d), transform(%d->%d), planeAlpha(%3.1f->%3.1f)", i,
                    compositionInfo.mSkipSrcInfo.srcInfo[index].x, layer->mSrcImg.x,
                    compositionInfo.mSkipSrcInfo.srcInfo[index].y, layer->mSrcImg.y,
                    compositionInfo.mSkipSrcInfo.srcInfo[index].w,  layer->mSrcImg.w,
                    compositionInfo.mSkipSrcInfo.srcInfo[index].h,  layer->mSrcImg.h,
                    compositionInfo.mSkipSrcInfo.srcInfo[index].dataSpace, layer->mSrcImg.dataSpace,
                    compositionInfo.mSkipSrcInfo.srcInfo[index].blending, layer->mSrcImg.blending,
                    compositionInfo.mSkipSrcInfo.srcInfo[index].transform, layer->mSrcImg.transform,
                    compositionInfo.mSkipSrcInfo.srcInfo[index].planeAlpha, layer->mSrcImg.planeAlpha);
            break;
        } else if ((compositionInfo.mSkipSrcInfo.dstInfo[index].x != layer->mDstImg.x) ||
                (compositionInfo.mSkipSrcInfo.dstInfo[index].y != layer->mDstImg.y) ||
                (compositionInfo.mSkipSrcInfo.dstInfo[index].w != layer->mDstImg.w) ||
                (compositionInfo.mSkipSrcInfo.dstInfo[index].h != layer->mDstImg.h))
        {
            isChanged = true;
            DISPLAY_LOGD(eDebugSkipStaicLayer, "layer[%zu] dst info is changed, "\
                    "x(%d->%d), y(%d->%d), w(%d->%d), h(%d->%d)", i,
                    compositionInfo.mSkipSrcInfo.dstInfo[index].x, layer->mDstImg.x,
                    compositionInfo.mSkipSrcInfo.dstInfo[index].y, layer->mDstImg.y,
                    compositionInfo.mSkipSrcInfo.dstInfo[index].w, layer->mDstImg.w,
                    compositionInfo.mSkipSrcInfo.dstInfo[index].h, layer->mDstImg.h);
            break;
        }
    }
    return isChanged;
}

void ExynosDisplay::requestLhbm(bool on) {
    mDevice->onRefresh(mDisplayId);
    if (mBrightnessController) {
        mBrightnessController->processLocalHbm(on);
    }
}

/**
 * @param compositionType
 * @return int
 */
int ExynosDisplay::skipStaticLayers(ExynosCompositionInfo& compositionInfo)
{
    compositionInfo.mSkipFlag = false;

    if (compositionInfo.mType != COMPOSITION_CLIENT)
        return -EINVAL;

    if ((exynosHWCControl.skipStaticLayers == 0) ||
        (compositionInfo.mEnableSkipStatic == false)) {
        DISPLAY_LOGD(eDebugSkipStaicLayer, "skipStaticLayers(%d), mEnableSkipStatic(%d)",
                exynosHWCControl.skipStaticLayers, compositionInfo.mEnableSkipStatic);
        compositionInfo.mSkipStaticInitFlag = false;
        return NO_ERROR;
    }

    if ((compositionInfo.mHasCompositionLayer == false) ||
        (compositionInfo.mFirstIndex < 0) ||
        (compositionInfo.mLastIndex < 0) ||
        ((compositionInfo.mLastIndex - compositionInfo.mFirstIndex + 1) > NUM_SKIP_STATIC_LAYER)) {
        DISPLAY_LOGD(eDebugSkipStaicLayer, "mHasCompositionLayer(%d), mFirstIndex(%d), mLastIndex(%d)",
                compositionInfo.mHasCompositionLayer,
                compositionInfo.mFirstIndex, compositionInfo.mLastIndex);
        compositionInfo.mSkipStaticInitFlag = false;
        return NO_ERROR;
    }

    if (compositionInfo.mSkipStaticInitFlag) {
        bool isChanged = skipStaticLayerChanged(compositionInfo);
        if (isChanged == true) {
            compositionInfo.mSkipStaticInitFlag = false;
            return NO_ERROR;
        }

        for (size_t i = (size_t)compositionInfo.mFirstIndex; i <= (size_t)compositionInfo.mLastIndex; i++) {
            ExynosLayer *layer = mLayers[i];
            if (layer->mValidateCompositionType == COMPOSITION_CLIENT) {
                layer->mOverlayInfo |= eSkipStaticLayer;
            } else {
                compositionInfo.mSkipStaticInitFlag = false;
                if (layer->mOverlayPriority < ePriorityHigh) {
                    DISPLAY_LOGE("[%zu] Invalid layer type: %d",
                            i, layer->mValidateCompositionType);
                    return -EINVAL;
                } else {
                    return NO_ERROR;
                }
            }
        }

        compositionInfo.mSkipFlag = true;
        DISPLAY_LOGD(eDebugSkipStaicLayer, "SkipStaicLayer is enabled");
        return NO_ERROR;
    }

    compositionInfo.mSkipStaticInitFlag = true;
    memset(&compositionInfo.mSkipSrcInfo, 0, sizeof(compositionInfo.mSkipSrcInfo));
    for (int i = 0; i < NUM_SKIP_STATIC_LAYER; i++) {
        compositionInfo.mSkipSrcInfo.srcInfo[i].acquireFenceFd = -1;
        compositionInfo.mSkipSrcInfo.srcInfo[i].releaseFenceFd = -1;
        compositionInfo.mSkipSrcInfo.dstInfo[i].acquireFenceFd = -1;
        compositionInfo.mSkipSrcInfo.dstInfo[i].releaseFenceFd = -1;
    }

    for (size_t i = (size_t)compositionInfo.mFirstIndex; i <= (size_t)compositionInfo.mLastIndex; i++) {
        ExynosLayer *layer = mLayers[i];
        size_t index = i - compositionInfo.mFirstIndex;
        compositionInfo.mSkipSrcInfo.srcInfo[index] = layer->mSrcImg;
        compositionInfo.mSkipSrcInfo.dstInfo[index] = layer->mDstImg;
        DISPLAY_LOGD(eDebugSkipStaicLayer, "mSkipSrcInfo.srcInfo[%zu] is initialized, %p",
                index, layer->mSrcImg.bufferHandle);
    }
    compositionInfo.mSkipSrcInfo.srcNum = (compositionInfo.mLastIndex - compositionInfo.mFirstIndex + 1);
    return NO_ERROR;
}

bool ExynosDisplay::skipSignalIdle(void) {
    for (size_t i = 0; i < mLayers.size(); i++) {
        // Frame update for refresh rate overlay indicator layer can be ignored
        if (mLayers[i]->mCompositionType == HWC2_COMPOSITION_REFRESH_RATE_INDICATOR) continue;
        // Frame update for video layer can be ignored
        if (mLayers[i]->isLayerFormatYuv()) continue;
        if (mLayers[i]->mLastLayerBuffer != mLayers[i]->mLayerBuffer) {
            return false;
        }
    }
    return true;
}

/**
 * @return int
 */
int ExynosDisplay::doPostProcessing() {

    for (size_t i=0; i < mLayers.size(); i++) {
        /* Layer handle back-up */
        mLayers[i]->mLastLayerBuffer = mLayers[i]->mLayerBuffer;
    }
    clearGeometryChanged();

    return 0;
}

bool ExynosDisplay::validateExynosCompositionLayer()
{
    bool isValid = true;
    ExynosMPP *m2mMpp = mExynosCompositionInfo.mM2mMPP;

    int sourceSize = (int)m2mMpp->mAssignedSources.size();
    if ((mExynosCompositionInfo.mFirstIndex >= 0) &&
        (mExynosCompositionInfo.mLastIndex >= 0)) {
        sourceSize = mExynosCompositionInfo.mLastIndex - mExynosCompositionInfo.mFirstIndex + 1;

        if (!mUseDpu && mClientCompositionInfo.mHasCompositionLayer)
            sourceSize++;
    }

    if (m2mMpp->mAssignedSources.size() == 0) {
        DISPLAY_LOGE("No source images");
        isValid = false;
    } else if (mUseDpu && (((mExynosCompositionInfo.mFirstIndex < 0) ||
               (mExynosCompositionInfo.mLastIndex < 0)) ||
               (sourceSize != (int)m2mMpp->mAssignedSources.size()))) {
        DISPLAY_LOGE("Invalid index (%d, %d), size(%zu), sourceSize(%d)",
                mExynosCompositionInfo.mFirstIndex,
                mExynosCompositionInfo.mLastIndex,
                m2mMpp->mAssignedSources.size(),
                sourceSize);
        isValid = false;
    }
    if (isValid == false) {
        for (int32_t i = mExynosCompositionInfo.mFirstIndex; i <= mExynosCompositionInfo.mLastIndex; i++) {
            /* break when only framebuffer target is assigned on ExynosCompositor */
            if (i == -1)
                break;

            if (mLayers[i]->mAcquireFence >= 0)
                fence_close(mLayers[i]->mAcquireFence, this,
                        FENCE_TYPE_SRC_ACQUIRE, FENCE_IP_ALL);
            mLayers[i]->mAcquireFence = -1;
        }
        mExynosCompositionInfo.mM2mMPP->requestHWStateChange(MPP_HW_STATE_IDLE);
    }
    return isValid;
}

/**
 * @return int
 */
int ExynosDisplay::doExynosComposition() {
    int ret = NO_ERROR;
    exynos_image src_img;
    exynos_image dst_img;

    if (mExynosCompositionInfo.mHasCompositionLayer) {
        if (mExynosCompositionInfo.mM2mMPP == NULL) {
            DISPLAY_LOGE("mExynosCompositionInfo.mM2mMPP is NULL");
            return -EINVAL;
        }
        mExynosCompositionInfo.mM2mMPP->requestHWStateChange(MPP_HW_STATE_RUNNING);
        /* mAcquireFence is updated, Update image info */
        for (int32_t i = mExynosCompositionInfo.mFirstIndex; i <= mExynosCompositionInfo.mLastIndex; i++) {
            /* break when only framebuffer target is assigned on ExynosCompositor */
            if (i == -1)
                break;

            struct exynos_image srcImg, dstImg;
            mLayers[i]->setSrcExynosImage(&srcImg);
            dumpExynosImage(eDebugFence, srcImg);
            mLayers[i]->setDstExynosImage(&dstImg);
            mLayers[i]->setExynosImage(srcImg, dstImg);
        }

        /* For debugging */
        if (validateExynosCompositionLayer() == false) {
            DISPLAY_LOGE("mExynosCompositionInfo is not valid");
            return -EINVAL;
        }

        if ((ret = mExynosCompositionInfo.mM2mMPP->doPostProcessing(mExynosCompositionInfo.mSrcImg,
                mExynosCompositionInfo.mDstImg)) != NO_ERROR) {
            DISPLAY_LOGE("exynosComposition doPostProcessing fail ret(%d)", ret);
            return ret;
        }

        for (int32_t i = mExynosCompositionInfo.mFirstIndex; i <= mExynosCompositionInfo.mLastIndex; i++) {
            /* break when only framebuffer target is assigned on ExynosCompositor */
            if (i == -1)
                break;
            /* This should be closed by resource lib (libmpp or libacryl) */
            mLayers[i]->mAcquireFence = -1;
        }

        exynos_image outImage;
        if ((ret = mExynosCompositionInfo.mM2mMPP->getDstImageInfo(&outImage)) != NO_ERROR) {
            DISPLAY_LOGE("exynosComposition getDstImageInfo fail ret(%d)", ret);
            return ret;
        }

        android_dataspace dataspace = HAL_DATASPACE_UNKNOWN;
        if (mColorMode != HAL_COLOR_MODE_NATIVE)
            dataspace = colorModeToDataspace(mColorMode);
        mExynosCompositionInfo.setTargetBuffer(this, outImage.bufferHandle,
                outImage.releaseFenceFd, dataspace);
        /*
         * buffer handle, dataspace can be changed by setTargetBuffer()
         * ExynosImage should be set again according to changed handle and dataspace
         */
        setCompositionTargetExynosImage(COMPOSITION_EXYNOS, &src_img, &dst_img);
        mExynosCompositionInfo.setExynosImage(src_img, dst_img);

        DISPLAY_LOGD(eDebugFence, "mExynosCompositionInfo acquireFencefd(%d)",
                     mExynosCompositionInfo.mAcquireFence);

        if ((ret =  mExynosCompositionInfo.mM2mMPP->resetDstReleaseFence()) != NO_ERROR)
        {
            DISPLAY_LOGE("exynosComposition resetDstReleaseFence fail ret(%d)", ret);
            return ret;
        }
    }

    return ret;
}

bool ExynosDisplay::getHDRException(ExynosLayer* __unused layer)
{
    return false;
}

int32_t ExynosDisplay::configureHandle(ExynosLayer &layer, int fence_fd, exynos_win_config_data &cfg)
{
    /* TODO : this is hardcoded */
    int32_t ret = NO_ERROR;
    buffer_handle_t handle = NULL;
    int32_t blending = 0x0100;
    uint32_t x = 0, y = 0;
    uint32_t w = WIDTH(layer.mPreprocessedInfo.displayFrame);
    uint32_t h = HEIGHT(layer.mPreprocessedInfo.displayFrame);
    ExynosMPP* otfMPP = NULL;
    ExynosMPP* m2mMPP = NULL;
    unsigned int luminanceMin = 0;
    unsigned int luminanceMax = 0;

    blending = layer.mBlending;
    otfMPP = layer.mOtfMPP;
    m2mMPP = layer.mM2mMPP;

    cfg.compression = layer.mCompressed;
    if (layer.mCompressed) {
        cfg.comp_src = DPP_COMP_SRC_GPU;
    }
    if (otfMPP == nullptr && layer.mExynosCompositionType != HWC2_COMPOSITION_DISPLAY_DECORATION) {
        HWC_LOGE(this, "%s:: otfMPP is NULL", __func__);
        return -EINVAL;
    }
    if (m2mMPP != NULL)
        handle = m2mMPP->mDstImgs[m2mMPP->mCurrentDstBuf].bufferHandle;
    else
        handle = layer.mLayerBuffer;

    if ((!layer.isDimLayer()) && handle == NULL) {
        HWC_LOGE(this, "%s:: invalid handle", __func__);
        return -EINVAL;
    }

    if (layer.mPreprocessedInfo.displayFrame.left < 0) {
        unsigned int crop = -layer.mPreprocessedInfo.displayFrame.left;
        DISPLAY_LOGD(eDebugWinConfig, "layer off left side of screen; cropping %u pixels from left edge",
                crop);
        x = 0;
        w -= crop;
    } else {
        x = layer.mPreprocessedInfo.displayFrame.left;
    }

    if (layer.mPreprocessedInfo.displayFrame.right > (int)mXres) {
        unsigned int crop = layer.mPreprocessedInfo.displayFrame.right - mXres;
        DISPLAY_LOGD(eDebugWinConfig, "layer off right side of screen; cropping %u pixels from right edge",
                crop);
        w -= crop;
    }

    if (layer.mPreprocessedInfo.displayFrame.top < 0) {
        unsigned int crop = -layer.mPreprocessedInfo.displayFrame.top;
        DISPLAY_LOGD(eDebugWinConfig, "layer off top side of screen; cropping %u pixels from top edge",
                crop);
        y = 0;
        h -= crop;
    } else {
        y = layer.mPreprocessedInfo.displayFrame.top;
    }

    if (layer.mPreprocessedInfo.displayFrame.bottom > (int)mYres) {
        int crop = layer.mPreprocessedInfo.displayFrame.bottom - mYres;
        DISPLAY_LOGD(eDebugWinConfig, "layer off bottom side of screen; cropping %u pixels from bottom edge",
                crop);
        h -= crop;
    }

    cfg.layer = &layer;
    if ((layer.mExynosCompositionType == HWC2_COMPOSITION_DEVICE) &&
        (layer.mCompositionType == HWC2_COMPOSITION_CURSOR)) {
        cfg.state = cfg.WIN_STATE_CURSOR;
    } else if (layer.mExynosCompositionType == HWC2_COMPOSITION_DISPLAY_DECORATION) {
        cfg.state = cfg.WIN_STATE_RCD;
        assign(cfg.block_area, layer.mBlockingRect.left, layer.mBlockingRect.top,
               layer.mBlockingRect.right - layer.mBlockingRect.left,
               layer.mBlockingRect.bottom - layer.mBlockingRect.top);
    } else {
        cfg.state = cfg.WIN_STATE_BUFFER;
    }

    cfg.dst.x = x;
    cfg.dst.y = y;
    cfg.dst.w = w;
    cfg.dst.h = h;
    cfg.dst.f_w = mXres;
    cfg.dst.f_h = mYres;

    cfg.plane_alpha = layer.mPlaneAlpha;
    cfg.blending = blending;
    cfg.assignedMPP = otfMPP;

    if (layer.isDimLayer()) {
        if (fence_fd >= 0) {
            fence_fd = fence_close(fence_fd, this, FENCE_TYPE_SRC_ACQUIRE, FENCE_IP_ALL);
        }
        cfg.state = cfg.WIN_STATE_COLOR;
        hwc_color_t color = layer.mColor;
        cfg.color = (color.a << 24) | (color.r << 16) | (color.g << 8) | color.b;
        DISPLAY_LOGD(eDebugWinConfig, "HWC2: DIM layer is enabled, color: %d, alpha : %f",
                cfg.color, cfg.plane_alpha);
        return ret;
    }

    VendorGraphicBufferMeta gmeta(handle);

    if (!layer.mPreprocessedInfo.mUsePrivateFormat)
        cfg.format = gmeta.format;
    else
        cfg.format = layer.mPreprocessedInfo.mPrivateFormat;

    cfg.buffer_id = gmeta.unique_id;
    cfg.fd_idma[0] = gmeta.fd;
    cfg.fd_idma[1] = gmeta.fd1;
    cfg.fd_idma[2] = gmeta.fd2;
    cfg.protection = (getDrmMode(gmeta.producer_usage) == SECURE_DRM) ? 1 : 0;

    exynos_image src_img = layer.mSrcImg;

    if (m2mMPP != NULL)
    {
        DISPLAY_LOGD(eDebugWinConfig, "\tUse m2mMPP, bufIndex: %d", m2mMPP->mCurrentDstBuf);
        dumpExynosImage(eDebugWinConfig, m2mMPP->mAssignedSources[0]->mMidImg);
        exynos_image mpp_dst_img;
        if (m2mMPP->getDstImageInfo(&mpp_dst_img) == NO_ERROR) {
            dumpExynosImage(eDebugWinConfig, mpp_dst_img);
            cfg.compression = mpp_dst_img.compressed;
            cfg.src.f_w = mpp_dst_img.fullWidth;
            cfg.src.f_h = mpp_dst_img.fullHeight;
            cfg.src.x = mpp_dst_img.x;
            cfg.src.y = mpp_dst_img.y;
            cfg.src.w = mpp_dst_img.w;
            cfg.src.h = mpp_dst_img.h;
            cfg.format = mpp_dst_img.format;
            cfg.acq_fence =
                hwcCheckFenceDebug(this, FENCE_TYPE_SRC_ACQUIRE, FENCE_IP_DPP, mpp_dst_img.releaseFenceFd);

            if (m2mMPP->mPhysicalType == MPP_MSC) {
                setFenceName(cfg.acq_fence, FENCE_DPP_SRC_MSC);
            } else if (m2mMPP->mPhysicalType == MPP_G2D) {
                setFenceName(cfg.acq_fence, FENCE_DPP_SRC_G2D);
            } else {
                setFenceName(cfg.acq_fence, FENCE_DPP_SRC_MPP);
            }
            m2mMPP->resetDstReleaseFence();
        } else {
            HWC_LOGE(this, "%s:: Failed to get dst info of m2mMPP", __func__);
        }
        cfg.dataspace = mpp_dst_img.dataSpace;

        cfg.transform = 0;

        if (hasHdrInfo(layer.mMidImg)) {
            bool hdr_exception = getHDRException(&layer);
            uint32_t parcelFdIndex =
                    getBufferNumOfFormat(layer.mMidImg.format,
                                         getCompressionType(layer.mMidImg.bufferHandle));
            if (parcelFdIndex == 0) {
                DISPLAY_LOGE("%s:: failed to get parcelFdIndex for midImg with format: %d",
                             __func__, layer.mMidImg.format);
                return -EINVAL;
            }
            if (layer.mBufferHasMetaParcel) {
                VendorGraphicBufferMeta layer_buffer_gmeta(layer.mLayerBuffer);
                if (layer_buffer_gmeta.flags & VendorGraphicBufferMeta::PRIV_FLAGS_USES_2PRIVATE_DATA)
                    cfg.fd_idma[parcelFdIndex] = layer_buffer_gmeta.fd1;
                else if (layer_buffer_gmeta.flags & VendorGraphicBufferMeta::PRIV_FLAGS_USES_3PRIVATE_DATA)
                    cfg.fd_idma[parcelFdIndex] = layer_buffer_gmeta.fd2;
            } else {
                cfg.fd_idma[parcelFdIndex] = layer.mMetaParcelFd;
            }

            if (!hdr_exception)
                cfg.hdr_enable = true;
            else
                cfg.hdr_enable = false;

            /* Min/Max luminance should be set as M2M MPP's HDR operations
             * If HDR is not processed by M2M MPP, M2M's dst image should have source's min/max luminance
             * */
            dstMetaInfo_t metaInfo = m2mMPP->getDstMetaInfo(mpp_dst_img.dataSpace);
            luminanceMin = metaInfo.minLuminance;
            luminanceMax = metaInfo.maxLuminance;
            DISPLAY_LOGD(eDebugMPP, "HWC2: DPP luminance min %d, max %d", luminanceMin, luminanceMax);
        } else {
            cfg.hdr_enable = true;
        }

        src_img = layer.mMidImg;
    } else {
        cfg.src.f_w = src_img.fullWidth;
        cfg.src.f_h = src_img.fullHeight;
        cfg.src.x = layer.mPreprocessedInfo.sourceCrop.left;
        cfg.src.y = layer.mPreprocessedInfo.sourceCrop.top;
        cfg.src.w = WIDTH(layer.mPreprocessedInfo.sourceCrop) - (cfg.src.x - (uint32_t)layer.mPreprocessedInfo.sourceCrop.left);
        cfg.src.h = HEIGHT(layer.mPreprocessedInfo.sourceCrop) - (cfg.src.y - (uint32_t)layer.mPreprocessedInfo.sourceCrop.top);
        cfg.acq_fence = hwcCheckFenceDebug(this, FENCE_TYPE_SRC_ACQUIRE, FENCE_IP_DPP, fence_fd);
        setFenceName(cfg.acq_fence, FENCE_DPP_SRC_LAYER);

        cfg.dataspace = src_img.dataSpace;
        cfg.transform = src_img.transform;

        if (hasHdrInfo(src_img)) {
            bool hdr_exception = getHDRException(&layer);
            if (!hdr_exception)
                cfg.hdr_enable = true;
            else
                cfg.hdr_enable = false;

            if (layer.mBufferHasMetaParcel == false) {
                uint32_t parcelFdIndex =
                        getBufferNumOfFormat(gmeta.format, getCompressionType(handle));
                if (parcelFdIndex == 0) {
                    DISPLAY_LOGE("%s:: failed to get parcelFdIndex for srcImg with format: %d",
                                 __func__, gmeta.format);
                    return -EINVAL;
                }

                cfg.fd_idma[parcelFdIndex] = layer.mMetaParcelFd;
            }

            /*
             * Static info uses 0.0001nit unit for luminace
             * Display uses 1nit unit for max luminance
             * and uses 0.0001nit unit for min luminance
             * Conversion is required
             */
            luminanceMin = src_img.metaParcel.sHdrStaticInfo.sType1.mMinDisplayLuminance;
            luminanceMax = src_img.metaParcel.sHdrStaticInfo.sType1.mMaxDisplayLuminance/10000;
            DISPLAY_LOGD(eDebugMPP, "HWC2: DPP luminance min %d, max %d", luminanceMin, luminanceMax);
        } else {
            cfg.hdr_enable = true;
        }
    }

    cfg.min_luminance = luminanceMin;
    cfg.max_luminance = luminanceMax;
    cfg.needColorTransform = src_img.needColorTransform;

    /* Adjust configuration */
    uint32_t srcMaxWidth, srcMaxHeight, srcWidthAlign, srcHeightAlign = 0;
    uint32_t srcXAlign, srcYAlign, srcMaxCropWidth, srcMaxCropHeight, srcCropWidthAlign, srcCropHeightAlign = 0;

    if (otfMPP != nullptr) {
        srcMaxWidth = otfMPP->getSrcMaxWidth(src_img);
        srcMaxHeight = otfMPP->getSrcMaxHeight(src_img);
        srcWidthAlign = otfMPP->getSrcWidthAlign(src_img);
        srcHeightAlign = otfMPP->getSrcHeightAlign(src_img);
        srcXAlign = otfMPP->getSrcXOffsetAlign(src_img);
        srcYAlign = otfMPP->getSrcYOffsetAlign(src_img);
        srcMaxCropWidth = otfMPP->getSrcMaxCropWidth(src_img);
        srcMaxCropHeight = otfMPP->getSrcMaxCropHeight(src_img);
        srcCropWidthAlign = otfMPP->getSrcCropWidthAlign(src_img);
        srcCropHeightAlign = otfMPP->getSrcCropHeightAlign(src_img);
    }

    if (cfg.src.x < 0)
        cfg.src.x = 0;
    if (cfg.src.y < 0)
        cfg.src.y = 0;

    if (otfMPP != NULL) {
        if (cfg.src.f_w > srcMaxWidth)
            cfg.src.f_w = srcMaxWidth;
        if (cfg.src.f_h > srcMaxHeight)
            cfg.src.f_h = srcMaxHeight;
        cfg.src.f_w = pixel_align_down(cfg.src.f_w, srcWidthAlign);
        cfg.src.f_h = pixel_align_down(cfg.src.f_h, srcHeightAlign);

        cfg.src.x = pixel_align(cfg.src.x, srcXAlign);
        cfg.src.y = pixel_align(cfg.src.y, srcYAlign);
    }

    if (cfg.src.x + cfg.src.w > cfg.src.f_w)
        cfg.src.w = cfg.src.f_w - cfg.src.x;
    if (cfg.src.y + cfg.src.h > cfg.src.f_h)
        cfg.src.h = cfg.src.f_h - cfg.src.y;

    if (otfMPP != NULL) {
        if (cfg.src.w > srcMaxCropWidth)
            cfg.src.w = srcMaxCropWidth;
        if (cfg.src.h > srcMaxCropHeight)
            cfg.src.h = srcMaxCropHeight;
        cfg.src.w = pixel_align_down(cfg.src.w, srcCropWidthAlign);
        cfg.src.h = pixel_align_down(cfg.src.h, srcCropHeightAlign);
    }

    uint64_t bufSize = gmeta.size * formatToBpp(gmeta.format);
    uint64_t srcSize = cfg.src.f_w * cfg.src.f_h * formatToBpp(cfg.format);

    if (!isFormatLossy(gmeta.format) && (bufSize < srcSize)) {
        DISPLAY_LOGE("%s:: buffer size is smaller than source size, buf(size: %d, format: %d), src(w: %d, h: %d, format: %d)",
                __func__, gmeta.size, gmeta.format, cfg.src.f_w, cfg.src.f_h, cfg.format);
        return -EINVAL;
    }

    return ret;
}


int32_t ExynosDisplay::configureOverlay(ExynosLayer *layer, exynos_win_config_data &cfg)
{
    int32_t ret = NO_ERROR;
    if(layer != NULL) {
        if ((ret = configureHandle(*layer, layer->mAcquireFence, cfg)) != NO_ERROR)
            return ret;

        /* This will be closed by setReleaseFences() using config.acq_fence */
        layer->mAcquireFence = -1;
    }
    return ret;
}
int32_t ExynosDisplay::configureOverlay(ExynosCompositionInfo &compositionInfo)
{
    int32_t windowIndex = compositionInfo.mWindowIndex;
    buffer_handle_t handle = compositionInfo.mTargetBuffer;
    VendorGraphicBufferMeta gmeta(compositionInfo.mTargetBuffer);

    if ((windowIndex < 0) || (windowIndex >= (int32_t)mDpuData.configs.size()))
    {
        HWC_LOGE(this, "%s:: ExynosCompositionInfo(%d) has invalid data, windowIndex(%d)",
                __func__, compositionInfo.mType, windowIndex);
        return -EINVAL;
    }

    exynos_win_config_data &config = mDpuData.configs[windowIndex];

    if (handle == NULL) {
        /* config will be set by handleStaticLayers */
        if (compositionInfo.mSkipFlag)
            return NO_ERROR;

        if (compositionInfo.mType == COMPOSITION_CLIENT) {
            ALOGW("%s:: ExynosCompositionInfo(%d) has invalid data, handle(%p)",
                    __func__, compositionInfo.mType, handle);
            if (compositionInfo.mAcquireFence >= 0) {
                compositionInfo.mAcquireFence = fence_close(compositionInfo.mAcquireFence, this,
                        FENCE_TYPE_SRC_ACQUIRE, FENCE_IP_FB);
            }
            config.state = config.WIN_STATE_DISABLED;
            return NO_ERROR;
        } else {
            HWC_LOGE(this, "%s:: ExynosCompositionInfo(%d) has invalid data, handle(%p)",
                    __func__, compositionInfo.mType, handle);
            return -EINVAL;
        }
    }

    config.buffer_id = gmeta.unique_id;
    config.fd_idma[0] = gmeta.fd;
    config.fd_idma[1] = gmeta.fd1;
    config.fd_idma[2] = gmeta.fd2;
    config.protection = (getDrmMode(gmeta.producer_usage) == SECURE_DRM) ? 1 : 0;
    config.state = config.WIN_STATE_BUFFER;

    config.assignedMPP = compositionInfo.mOtfMPP;

    config.dst.f_w = mXres;
    config.dst.f_h = mYres;
    config.format = gmeta.format;
    if (compositionInfo.mType == COMPOSITION_EXYNOS) {
        config.src.f_w = pixel_align(mXres, G2D_JUSTIFIED_DST_ALIGN);
        config.src.f_h = pixel_align(mYres, G2D_JUSTIFIED_DST_ALIGN);
    } else {
        config.src.f_w = gmeta.stride;
        config.src.f_h = gmeta.vstride;
    }
    config.compression = compositionInfo.mCompressed;
    if (compositionInfo.mCompressed) {
        if (compositionInfo.mType == COMPOSITION_EXYNOS)
            config.comp_src = DPP_COMP_SRC_G2D;
        else if (compositionInfo.mType == COMPOSITION_CLIENT)
            config.comp_src = DPP_COMP_SRC_GPU;
        else
            HWC_LOGE(this, "unknown composition type: %d", compositionInfo.mType);
    }

    bool useCompositionCrop = true;
    if ((mDisplayControl.enableCompositionCrop) &&
        (compositionInfo.mHasCompositionLayer) &&
        (compositionInfo.mFirstIndex >= 0) &&
        (compositionInfo.mLastIndex >= 0)) {
        hwc_rect merged_rect, src_rect;
        merged_rect.left = mXres;
        merged_rect.top = mYres;
        merged_rect.right = 0;
        merged_rect.bottom = 0;

        for (int i = compositionInfo.mFirstIndex; i <= compositionInfo.mLastIndex; i++) {
            ExynosLayer *layer = mLayers[i];
            src_rect.left = layer->mDisplayFrame.left;
            src_rect.top = layer->mDisplayFrame.top;
            src_rect.right = layer->mDisplayFrame.right;
            src_rect.bottom = layer->mDisplayFrame.bottom;
            merged_rect = expand(merged_rect, src_rect);
            DISPLAY_LOGD(eDebugWinConfig, "[%d] layer type: [%d, %d] dispFrame [l: %d, t: %d, r: %d, b: %d], mergedRect [l: %d, t: %d, r: %d, b: %d]",
                    i,
                    layer->mCompositionType,
                    layer->mExynosCompositionType,
                    layer->mDisplayFrame.left,
                    layer->mDisplayFrame.top,
                    layer->mDisplayFrame.right,
                    layer->mDisplayFrame.bottom,
                    merged_rect.left,
                    merged_rect.top,
                    merged_rect.right,
                    merged_rect.bottom);
        }

        config.src.x = merged_rect.left;
        config.src.y = merged_rect.top;
        config.src.w = merged_rect.right - merged_rect.left;
        config.src.h = merged_rect.bottom - merged_rect.top;

        ExynosMPP* exynosMPP = config.assignedMPP;
        if (exynosMPP == NULL) {
            DISPLAY_LOGE("%s:: assignedMPP is NULL", __func__);
            useCompositionCrop = false;
        } else {
            /* Check size constraints */
            uint32_t restrictionIdx = getRestrictionIndex(config.format);
            uint32_t srcXAlign = exynosMPP->getSrcXOffsetAlign(restrictionIdx);
            uint32_t srcYAlign = exynosMPP->getSrcYOffsetAlign(restrictionIdx);
            uint32_t srcWidthAlign = exynosMPP->getSrcCropWidthAlign(restrictionIdx);
            uint32_t srcHeightAlign = exynosMPP->getSrcCropHeightAlign(restrictionIdx);
            uint32_t srcMinWidth = exynosMPP->getSrcMinWidth(restrictionIdx);
            uint32_t srcMinHeight = exynosMPP->getSrcMinHeight(restrictionIdx);

            if (config.src.w < srcMinWidth) {
                config.src.x -= (srcMinWidth - config.src.w);
                if (config.src.x < 0)
                    config.src.x = 0;
                config.src.w = srcMinWidth;
            }
            if (config.src.h < srcMinHeight) {
                config.src.y -= (srcMinHeight - config.src.h);
                if (config.src.y < 0)
                    config.src.y = 0;
                config.src.h = srcMinHeight;
            }

            int32_t alignedSrcX = pixel_align_down(config.src.x, srcXAlign);
            int32_t alignedSrcY = pixel_align_down(config.src.y, srcYAlign);
            config.src.w += (config.src.x - alignedSrcX);
            config.src.h += (config.src.y - alignedSrcY);
            config.src.x = alignedSrcX;
            config.src.y = alignedSrcY;
            config.src.w = pixel_align(config.src.w, srcWidthAlign);
            config.src.h = pixel_align(config.src.h, srcHeightAlign);
        }

        config.dst.x = config.src.x;
        config.dst.y = config.src.y;
        config.dst.w = config.src.w;
        config.dst.h = config.src.h;

        if ((config.src.x < 0) ||
            (config.src.y < 0) ||
            ((config.src.x + config.src.w) > mXres) ||
            ((config.src.y + config.src.h) > mYres)) {
            useCompositionCrop = false;
            ALOGW("Invalid composition target crop size: (%d, %d, %d, %d)",
                    config.src.x, config.src.y,
                    config.src.w, config.src.h);
        }

        DISPLAY_LOGD(eDebugWinConfig, "composition(%d) config[%d] x : %d, y : %d, w : %d, h : %d",
                compositionInfo.mType, windowIndex,
                config.dst.x, config.dst.y,
                config.dst.w, config.dst.h);
    } else {
        useCompositionCrop = false;
    }

    if (useCompositionCrop == false) {
        config.src.x = 0;
        config.src.y = 0;
        config.src.w = mXres;
        config.src.h = mYres;
        config.dst.x = 0;
        config.dst.y = 0;
        config.dst.w = mXres;
        config.dst.h = mYres;
    }

    config.blending = HWC2_BLEND_MODE_PREMULTIPLIED;

    config.acq_fence =
        hwcCheckFenceDebug(this, FENCE_TYPE_SRC_ACQUIRE, FENCE_IP_DPP, compositionInfo.mAcquireFence);
    config.plane_alpha = 1;
    config.dataspace = compositionInfo.mSrcImg.dataSpace;
    config.hdr_enable = true;

    /* This will be closed by setReleaseFences() using config.acq_fence */
    compositionInfo.mAcquireFence = -1;
    DISPLAY_LOGD(eDebugSkipStaicLayer, "Configure composition target[%d], config[%d]!!!!",
            compositionInfo.mType, windowIndex);
    dumpConfig(config);

    uint64_t bufSize = gmeta.size * formatToBpp(gmeta.format);
    uint64_t srcSize = config.src.f_w * config.src.f_h * formatToBpp(config.format);
    if (!isFormatLossy(gmeta.format) && (bufSize < srcSize)) {
        DISPLAY_LOGE("%s:: buffer size is smaller than source size, buf(size: %d, format: %d), src(w: %d, h: %d, format: %d)",
                __func__, gmeta.size, gmeta.format, config.src.f_w, config.src.f_h, config.format);
        return -EINVAL;
    }

    return NO_ERROR;
}

/**
 * @return int
 */
int ExynosDisplay::setWinConfigData() {
    int ret = NO_ERROR;
    mDpuData.reset();

    if (mClientCompositionInfo.mHasCompositionLayer) {
        if ((ret = configureOverlay(mClientCompositionInfo)) != NO_ERROR)
            return ret;
    }
    if (mExynosCompositionInfo.mHasCompositionLayer) {
        if ((ret = configureOverlay(mExynosCompositionInfo)) != NO_ERROR) {
            /* TEST */
            //return ret;
            HWC_LOGE(this, "configureOverlay(ExynosCompositionInfo) is failed");
        }
    }

    /* TODO loop for number of layers */
    for (size_t i = 0; i < mLayers.size(); i++) {
        if ((mLayers[i]->mExynosCompositionType == HWC2_COMPOSITION_EXYNOS) ||
                (mLayers[i]->mExynosCompositionType == HWC2_COMPOSITION_CLIENT))
            continue;
        if (mLayers[i]->mExynosCompositionType == HWC2_COMPOSITION_DISPLAY_DECORATION) {
            if (CC_UNLIKELY(mDpuData.rcdConfigs.size() == 0)) {
                DISPLAY_LOGE("%s:: %zu layer has invalid COMPOSITION_TYPE(%d)", __func__, i,
                             mLayers[i]->mExynosCompositionType);
                return -EINVAL;
            }

            if ((ret = configureOverlay(mLayers[i], mDpuData.rcdConfigs[0])) != NO_ERROR)
                return ret;
            continue;
        }
        int32_t windowIndex =  mLayers[i]->mWindowIndex;
        if ((windowIndex < 0) || (windowIndex >= (int32_t)mDpuData.configs.size())) {
            DISPLAY_LOGE("%s:: %zu layer has invalid windowIndex(%d)",
                    __func__, i, windowIndex);
            return -EINVAL;
        }
        DISPLAY_LOGD(eDebugWinConfig, "%zu layer, config[%d]", i, windowIndex);
        if ((ret = configureOverlay(mLayers[i], mDpuData.configs[windowIndex])) != NO_ERROR)
            return ret;
    }

    return 0;
}

void ExynosDisplay::printDebugInfos(String8 &reason) {
    struct timeval tv;
    gettimeofday(&tv, NULL);
    reason.appendFormat("errFrameNumber: %" PRId64 " time:%s\n", mErrorFrameCount,
                        getLocalTimeStr(tv).string());
    ALOGD("%s", reason.string());

    bool fileOpened = mDebugDumpFileWriter.chooseOpenedFile();
    mDebugDumpFileWriter.write(reason);
    mErrorFrameCount++;

    android::String8 result;
    result.appendFormat("Device mGeometryChanged(%" PRIx64 "), mGeometryChanged(%" PRIx64 "), mRenderingState(%d)\n",
            mDevice->mGeometryChanged, mGeometryChanged, mRenderingState);
    result.appendFormat("=======================  dump composition infos  ================================\n");
    ExynosCompositionInfo clientCompInfo = mClientCompositionInfo;
    ExynosCompositionInfo exynosCompInfo = mExynosCompositionInfo;
    clientCompInfo.dump(result);
    exynosCompInfo.dump(result);
    ALOGD("%s", result.string());
    mDebugDumpFileWriter.write(result);
    result.clear();

    result.appendFormat("=======================  dump exynos layers (%zu)  ================================\n",
            mLayers.size());
    ALOGD("%s", result.string());
    mDebugDumpFileWriter.write(result);
    result.clear();
    for (uint32_t i = 0; i < mLayers.size(); i++) {
        ExynosLayer *layer = mLayers[i];
        layer->printLayer();
        if (fileOpened) {
            layer->dump(result);
            mDebugDumpFileWriter.write(result);
            result.clear();
        }
    }

    if (mIgnoreLayers.size()) {
        result.appendFormat("=======================  dump ignore layers (%zu)  ================================\n",
                            mIgnoreLayers.size());
        ALOGD("%s", result.string());
        mDebugDumpFileWriter.write(result);
        result.clear();
        for (uint32_t i = 0; i < mIgnoreLayers.size(); i++) {
            ExynosLayer *layer = mIgnoreLayers[i];
            layer->printLayer();
            if (fileOpened) {
                layer->dump(result);
                mDebugDumpFileWriter.write(result);
                result.clear();
            }
        }
    }

    result.appendFormat("=============================  dump win configs  ===================================\n");
    ALOGD("%s", result.string());
    mDebugDumpFileWriter.write(result);
    result.clear();
    for (size_t i = 0; i < mDpuData.configs.size(); i++) {
        ALOGD("config[%zu]", i);
        printConfig(mDpuData.configs[i]);
        if (fileOpened) {
            result.appendFormat("config[%zu]\n", i);
            dumpConfig(result, mDpuData.configs[i]);
            mDebugDumpFileWriter.write(result);
            result.clear();
        }
    }
    mDebugDumpFileWriter.flush();
}

int32_t ExynosDisplay::validateWinConfigData()
{
    bool flagValidConfig = true;
    int bufferStateCnt = 0;

    for (size_t i = 0; i < mDpuData.configs.size(); i++) {
        exynos_win_config_data &config = mDpuData.configs[i];
        if (config.state == config.WIN_STATE_BUFFER) {
            bool configInvalid = false;
            /* multiple dma mapping */
            for (size_t j = (i+1); j < mDpuData.configs.size(); j++) {
                exynos_win_config_data &compare_config = mDpuData.configs[j];
                if ((config.state == config.WIN_STATE_BUFFER) &&
                    (compare_config.state == compare_config.WIN_STATE_BUFFER)) {
                    if ((config.assignedMPP != NULL) &&
                        (config.assignedMPP == compare_config.assignedMPP)) {
                        DISPLAY_LOGE("WIN_CONFIG error: duplicated assignedMPP(%s) between win%zu, win%zu",
                                config.assignedMPP->mName.string(), i, j);
                        compare_config.state = compare_config.WIN_STATE_DISABLED;
                        flagValidConfig = false;
                        continue;
                    }
                }
            }
            if ((config.src.x < 0) || (config.src.y < 0)||
                (config.dst.x < 0) || (config.dst.y < 0)||
                (config.src.w <= 0) || (config.src.h <= 0)||
                (config.dst.w <= 0) || (config.dst.h <= 0)||
                (config.dst.x + config.dst.w > (uint32_t)mXres) ||
                (config.dst.y + config.dst.h > (uint32_t)mYres)) {
                DISPLAY_LOGE("WIN_CONFIG error: invalid pos or size win%zu", i);
                configInvalid = true;
            }

            if ((config.src.w > config.src.f_w) ||
                (config.src.h > config.src.f_h)) {
                DISPLAY_LOGE("WIN_CONFIG error: invalid size %zu, %d, %d, %d, %d", i,
                        config.src.w, config.src.f_w, config.src.h, config.src.f_h);
                configInvalid = true;
            }

            /* Source alignment check */
            ExynosMPP* exynosMPP = config.assignedMPP;
            if (exynosMPP == NULL) {
                DISPLAY_LOGE("WIN_CONFIG error: config %zu assigendMPP is NULL", i);
                configInvalid = true;
            } else {
                uint32_t restrictionIdx = getRestrictionIndex(config.format);
                uint32_t srcXAlign = exynosMPP->getSrcXOffsetAlign(restrictionIdx);
                uint32_t srcYAlign = exynosMPP->getSrcYOffsetAlign(restrictionIdx);
                uint32_t srcWidthAlign = exynosMPP->getSrcCropWidthAlign(restrictionIdx);
                uint32_t srcHeightAlign = exynosMPP->getSrcCropHeightAlign(restrictionIdx);
                if ((config.src.x % srcXAlign != 0) ||
                    (config.src.y % srcYAlign != 0) ||
                    (config.src.w % srcWidthAlign != 0) ||
                    (config.src.h % srcHeightAlign != 0))
                {
                    DISPLAY_LOGE("WIN_CONFIG error: invalid src alignment : %zu, "\
                            "assignedMPP: %s, mppType:%d, format(%d), s_x: %d(%d), s_y: %d(%d), s_w : %d(%d), s_h : %d(%d)", i,
                            config.assignedMPP->mName.string(), exynosMPP->mLogicalType, config.format, config.src.x, srcXAlign,
                            config.src.y, srcYAlign, config.src.w, srcWidthAlign, config.src.h, srcHeightAlign);
                    configInvalid = true;
                }
            }

            if (configInvalid) {
                config.state = config.WIN_STATE_DISABLED;
                flagValidConfig = false;
            }

            bufferStateCnt++;
        }

        if ((config.state == config.WIN_STATE_COLOR) ||
            (config.state == config.WIN_STATE_CURSOR))
            bufferStateCnt++;
    }

    if (bufferStateCnt == 0) {
        DISPLAY_LOGE("WIN_CONFIG error: has no buffer window");
        flagValidConfig = false;
    }

    if (flagValidConfig)
        return NO_ERROR;
    else
        return -EINVAL;
}

/**
 * @return int
 */
int ExynosDisplay::setDisplayWinConfigData() {
    return 0;
}

bool ExynosDisplay::checkConfigChanged(const exynos_dpu_data &lastConfigsData, const exynos_dpu_data &newConfigsData)
{
    if (exynosHWCControl.skipWinConfig == 0)
        return true;

    /* HWC doesn't skip WIN_CONFIG if other display is connected */
    if ((mDevice->checkNonInternalConnection()) && (mType == HWC_DISPLAY_PRIMARY))
        return true;

    for (size_t i = 0; i < lastConfigsData.configs.size(); i++) {
        if ((lastConfigsData.configs[i].state != newConfigsData.configs[i].state) ||
            (lastConfigsData.configs[i].fd_idma[0] != newConfigsData.configs[i].fd_idma[0]) ||
            (lastConfigsData.configs[i].fd_idma[1] != newConfigsData.configs[i].fd_idma[1]) ||
            (lastConfigsData.configs[i].fd_idma[2] != newConfigsData.configs[i].fd_idma[2]) ||
            (lastConfigsData.configs[i].dst.x != newConfigsData.configs[i].dst.x) ||
            (lastConfigsData.configs[i].dst.y != newConfigsData.configs[i].dst.y) ||
            (lastConfigsData.configs[i].dst.w != newConfigsData.configs[i].dst.w) ||
            (lastConfigsData.configs[i].dst.h != newConfigsData.configs[i].dst.h) ||
            (lastConfigsData.configs[i].src.x != newConfigsData.configs[i].src.x) ||
            (lastConfigsData.configs[i].src.y != newConfigsData.configs[i].src.y) ||
            (lastConfigsData.configs[i].src.w != newConfigsData.configs[i].src.w) ||
            (lastConfigsData.configs[i].src.h != newConfigsData.configs[i].src.h) ||
            (lastConfigsData.configs[i].format != newConfigsData.configs[i].format) ||
            (lastConfigsData.configs[i].blending != newConfigsData.configs[i].blending) ||
            (lastConfigsData.configs[i].plane_alpha != newConfigsData.configs[i].plane_alpha))
            return true;
    }

    /* To cover buffer payload changed case */
    for (size_t i = 0; i < mLayers.size(); i++) {
        if(mLayers[i]->mLastLayerBuffer != mLayers[i]->mLayerBuffer)
            return true;
    }

    return false;
}

int ExynosDisplay::checkConfigDstChanged(const exynos_dpu_data &lastConfigsData, const exynos_dpu_data &newConfigsData, uint32_t index)
{
    if ((lastConfigsData.configs[index].state != newConfigsData.configs[index].state) ||
        (lastConfigsData.configs[index].fd_idma[0] != newConfigsData.configs[index].fd_idma[0]) ||
        (lastConfigsData.configs[index].fd_idma[1] != newConfigsData.configs[index].fd_idma[1]) ||
        (lastConfigsData.configs[index].fd_idma[2] != newConfigsData.configs[index].fd_idma[2]) ||
        (lastConfigsData.configs[index].format != newConfigsData.configs[index].format) ||
        (lastConfigsData.configs[index].blending != newConfigsData.configs[index].blending) ||
        (lastConfigsData.configs[index].plane_alpha != newConfigsData.configs[index].plane_alpha)) {
        DISPLAY_LOGD(eDebugWindowUpdate, "damage region is skip, but other configuration except dst was changed");
        DISPLAY_LOGD(eDebugWindowUpdate, "\tstate[%d, %d], fd[%d, %d], format[0x%8x, 0x%8x], blending[%d, %d], plane_alpha[%f, %f]",
                lastConfigsData.configs[index].state, newConfigsData.configs[index].state,
                lastConfigsData.configs[index].fd_idma[0], newConfigsData.configs[index].fd_idma[0],
                lastConfigsData.configs[index].format, newConfigsData.configs[index].format,
                lastConfigsData.configs[index].blending, newConfigsData.configs[index].blending,
                lastConfigsData.configs[index].plane_alpha, newConfigsData.configs[index].plane_alpha);
        return -1;
    }
    if ((lastConfigsData.configs[index].dst.x != newConfigsData.configs[index].dst.x) ||
        (lastConfigsData.configs[index].dst.y != newConfigsData.configs[index].dst.y) ||
        (lastConfigsData.configs[index].dst.w != newConfigsData.configs[index].dst.w) ||
        (lastConfigsData.configs[index].dst.h != newConfigsData.configs[index].dst.h) ||
        (lastConfigsData.configs[index].src.x != newConfigsData.configs[index].src.x) ||
        (lastConfigsData.configs[index].src.y != newConfigsData.configs[index].src.y) ||
        (lastConfigsData.configs[index].src.w != newConfigsData.configs[index].src.w) ||
        (lastConfigsData.configs[index].src.h != newConfigsData.configs[index].src.h))
        return 1;

    else
        return 0;
}

/**
 * @return int
 */
int ExynosDisplay::deliverWinConfigData() {

    ATRACE_CALL();
    String8 errString;
    int ret = NO_ERROR;
    struct timeval tv_s, tv_e;
    long timediff;

    ret = validateWinConfigData();
    if (ret != NO_ERROR) {
        errString.appendFormat("Invalid WIN_CONFIG\n");
        goto err;
    }

    for (size_t i = 0; i < mDpuData.configs.size(); i++) {
        DISPLAY_LOGD(eDebugWinConfig|eDebugSkipStaicLayer, "deliver config[%zu]", i);
        dumpConfig(mDpuData.configs[i]);
    }

    if (checkConfigChanged(mDpuData, mLastDpuData) == false) {
        DISPLAY_LOGD(eDebugWinConfig, "Winconfig : same");
#ifndef DISABLE_FENCE
        if (mLastRetireFence > 0) {
            mDpuData.retire_fence =
                hwcCheckFenceDebug(this, FENCE_TYPE_RETIRE, FENCE_IP_DPP,
                        hwc_dup(mLastRetireFence, this,  FENCE_TYPE_RETIRE, FENCE_IP_DPP));
        } else
            mDpuData.retire_fence = -1;
#endif
        ret = 0;
    } else {
        /* wait for 5 vsync */
        int32_t waitTime = mVsyncPeriod / 1000000 * 5;
        gettimeofday(&tv_s, NULL);
        if (mUsePowerHints) {
            mRetireFenceWaitTime = systemTime();
        }
        if (fence_valid(mLastRetireFence)) {
            ATRACE_NAME("waitLastRetireFence");
            if (sync_wait(mLastRetireFence, waitTime) < 0) {
                DISPLAY_LOGE("%s:: mLastRetireFence(%d) is not released during (%d ms)",
                        __func__, mLastRetireFence, waitTime);
                if (sync_wait(mLastRetireFence, 1000 - waitTime) < 0) {
                    DISPLAY_LOGE("%s:: mLastRetireFence sync wait error (%d)", __func__, mLastRetireFence);
                }
                else {
                    gettimeofday(&tv_e, NULL);
                    tv_e.tv_usec += (tv_e.tv_sec - tv_s.tv_sec) * 1000000;
                    timediff = tv_e.tv_usec - tv_s.tv_usec;
                    DISPLAY_LOGE("%s:: winconfig is delayed over 5 vysnc (fence:%d)(time:%ld)",
                            __func__, mLastRetireFence, timediff);
                }
            }
        }
        if (mUsePowerHints) {
            mRetireFenceAcquireTime = systemTime();
        }
        for (size_t i = 0; i < mDpuData.configs.size(); i++) {
            setFenceInfo(mDpuData.configs[i].acq_fence, this, FENCE_TYPE_SRC_ACQUIRE, FENCE_IP_DPP,
                         HwcFenceDirection::TO);
        }

        if ((ret = mDisplayInterface->deliverWinConfigData()) < 0) {
            errString.appendFormat("interface's deliverWinConfigData() failed: %s ret(%d)\n", strerror(errno), ret);
            goto err;
        } else {
            mLastDpuData = mDpuData;
        }

        for (size_t i = 0; i < mDpuData.configs.size(); i++) {
            setFenceInfo(mDpuData.configs[i].rel_fence, this, FENCE_TYPE_SRC_RELEASE, FENCE_IP_DPP,
                         HwcFenceDirection::FROM);
        }
        setFenceInfo(mDpuData.retire_fence, this, FENCE_TYPE_RETIRE, FENCE_IP_DPP,
                     HwcFenceDirection::FROM);
    }

    return ret;
err:
    printDebugInfos(errString);
    closeFences();
    clearDisplay();
    mDisplayInterface->setForcePanic();

    return ret;
}

/**
 * @return int
 */
int ExynosDisplay::setReleaseFences() {

    int release_fd = -1;
    String8 errString;

    /*
     * Close release fence for client target buffer
     * SurfaceFlinger doesn't get release fence for client target buffer
     */
    if ((mClientCompositionInfo.mHasCompositionLayer) &&
        (mClientCompositionInfo.mWindowIndex >= 0) &&
        (mClientCompositionInfo.mWindowIndex < (int32_t)mDpuData.configs.size())) {

        exynos_win_config_data &config = mDpuData.configs[mClientCompositionInfo.mWindowIndex];

        for (int i = mClientCompositionInfo.mFirstIndex; i <= mClientCompositionInfo.mLastIndex; i++) {
            if (mLayers[i]->mExynosCompositionType != HWC2_COMPOSITION_CLIENT) {
                if(mLayers[i]->mOverlayPriority < ePriorityHigh) {
                    errString.appendFormat("%d layer compositionType is not client(%d)\n", i, mLayers[i]->mExynosCompositionType);
                    goto err;
                } else {
                    continue;
                }
            }
            if (mType == HWC_DISPLAY_VIRTUAL)
                mLayers[i]->mReleaseFence = -1;
            else
                mLayers[i]->mReleaseFence =
                    hwcCheckFenceDebug(this, FENCE_TYPE_SRC_RELEASE, FENCE_IP_DPP,
                            hwc_dup(config.rel_fence, this,
                                FENCE_TYPE_SRC_RELEASE, FENCE_IP_DPP));
        }
        config.rel_fence = fence_close(config.rel_fence, this,
                   FENCE_TYPE_SRC_RELEASE, FENCE_IP_FB);
    }

    // DPU doesn't close acq_fence, HWC should close it.
    for (auto &config : mDpuData.configs) {
        if (config.acq_fence != -1)
            fence_close(config.acq_fence, this, FENCE_TYPE_SRC_ACQUIRE, FENCE_IP_DPP);
        config.acq_fence = -1;
    }
    for (auto &config : mDpuData.rcdConfigs) {
        if (config.acq_fence != -1)
            fence_close(config.acq_fence, this, FENCE_TYPE_SRC_ACQUIRE, FENCE_IP_DPP);
        config.acq_fence = -1;
    }
    // DPU doesn't close rel_fence of readback buffer, HWC should close it
    if (mDpuData.readback_info.rel_fence >= 0) {
        mDpuData.readback_info.rel_fence =
            fence_close(mDpuData.readback_info.rel_fence, this,
                FENCE_TYPE_READBACK_RELEASE, FENCE_IP_FB);
    }

    for (size_t i = 0; i < mLayers.size(); i++) {
        if ((mLayers[i]->mExynosCompositionType == HWC2_COMPOSITION_CLIENT) ||
            (mLayers[i]->mExynosCompositionType == HWC2_COMPOSITION_EXYNOS) ||
            (mLayers[i]->mExynosCompositionType == HWC2_COMPOSITION_DISPLAY_DECORATION))
            continue;
        if ((mLayers[i]->mWindowIndex < 0) ||
            (mLayers[i]->mWindowIndex >= mDpuData.configs.size())) {
            errString.appendFormat("%s:: layer[%zu] has invalid window index(%d)\n",
                    __func__, i, mLayers[i]->mWindowIndex);
            goto err;
        }
        exynos_win_config_data &config = mDpuData.configs[mLayers[i]->mWindowIndex];
        if (mLayers[i]->mOtfMPP != NULL) {
            mLayers[i]->mOtfMPP->setHWStateFence(-1);
        }
        if (mLayers[i]->mM2mMPP != NULL) {
            if (mLayers[i]->mM2mMPP->mUseM2MSrcFence)
                mLayers[i]->mReleaseFence = mLayers[i]->mM2mMPP->getSrcReleaseFence(0);
            else {
                mLayers[i]->mReleaseFence = hwcCheckFenceDebug(this, FENCE_TYPE_SRC_RELEASE, FENCE_IP_DPP,
                    hwc_dup(config.rel_fence, this,
                        FENCE_TYPE_SRC_RELEASE, FENCE_IP_LAYER));
            }

            mLayers[i]->mM2mMPP->resetSrcReleaseFence();
#ifdef DISABLE_FENCE
            mLayers[i]->mM2mMPP->setDstAcquireFence(-1);
#else
            DISPLAY_LOGD(eDebugFence, "m2m : win_index(%d), releaseFencefd(%d)",
                    mLayers[i]->mWindowIndex, config.rel_fence);
            if (config.rel_fence > 0) {
                release_fd = config.rel_fence;
                if (release_fd >= 0) {
                    setFenceInfo(release_fd, this, FENCE_TYPE_DST_ACQUIRE, FENCE_IP_DPP,
                                 HwcFenceDirection::UPDATE, true);
                    mLayers[i]->mM2mMPP->setDstAcquireFence(release_fd);
                } else {
                    DISPLAY_LOGE("fail to dup, ret(%d, %s)", errno, strerror(errno));
                    mLayers[i]->mM2mMPP->setDstAcquireFence(-1);
                }
            } else {
                mLayers[i]->mM2mMPP->setDstAcquireFence(-1);
            }
            DISPLAY_LOGD(eDebugFence, "mM2mMPP is used, layer[%zu].releaseFencefd(%d)",
                    i, mLayers[i]->mReleaseFence);
#endif
        } else {
#ifdef DISABLE_FENCE
            mLayers[i]->mReleaseFence = -1;
#else
            DISPLAY_LOGD(eDebugFence, "other : win_index(%d), releaseFencefd(%d)",
                    mLayers[i]->mWindowIndex, config.rel_fence);
            if (config.rel_fence > 0) {
                release_fd = hwcCheckFenceDebug(this, FENCE_TYPE_SRC_RELEASE, FENCE_IP_DPP, config.rel_fence);
                if (release_fd >= 0)
                    mLayers[i]->mReleaseFence = release_fd;
                else {
                    DISPLAY_LOGE("fail to dup, ret(%d, %s)", errno, strerror(errno));
                    mLayers[i]->mReleaseFence = -1;
                }
            } else {
                mLayers[i]->mReleaseFence = -1;
            }
            DISPLAY_LOGD(eDebugFence, "Direct overlay layer[%zu].releaseFencefd(%d)",
                i, mLayers[i]->mReleaseFence);
#endif
        }
    }

    if (mExynosCompositionInfo.mHasCompositionLayer) {
        if (mExynosCompositionInfo.mM2mMPP == NULL)
        {
            errString.appendFormat("There is exynos composition, but m2mMPP is NULL\n");
            goto err;
        }
        if (mUseDpu &&
            ((mExynosCompositionInfo.mWindowIndex < 0) ||
             (mExynosCompositionInfo.mWindowIndex >= (int32_t)mDpuData.configs.size()))) {
            errString.appendFormat("%s:: exynosComposition has invalid window index(%d)\n",
                    __func__, mExynosCompositionInfo.mWindowIndex);
            goto err;
        }
        exynos_win_config_data &config = mDpuData.configs[mExynosCompositionInfo.mWindowIndex];
        for (int i = mExynosCompositionInfo.mFirstIndex; i <= mExynosCompositionInfo.mLastIndex; i++) {
            /* break when only framebuffer target is assigned on ExynosCompositor */
            if (i == -1)
                break;

            if (mLayers[i]->mExynosCompositionType != HWC2_COMPOSITION_EXYNOS) {
                errString.appendFormat("%d layer compositionType is not exynos(%d)\n", i, mLayers[i]->mExynosCompositionType);
                goto err;
            }

            if (mExynosCompositionInfo.mM2mMPP->mUseM2MSrcFence)
                mLayers[i]->mReleaseFence =
                    mExynosCompositionInfo.mM2mMPP->getSrcReleaseFence(i-mExynosCompositionInfo.mFirstIndex);
            else {
                mLayers[i]->mReleaseFence =
                    hwc_dup(config.rel_fence,
                            this, FENCE_TYPE_SRC_RELEASE, FENCE_IP_LAYER);
            }

            DISPLAY_LOGD(eDebugFence, "exynos composition layer[%d].releaseFencefd(%d)",
                    i, mLayers[i]->mReleaseFence);
        }
        mExynosCompositionInfo.mM2mMPP->resetSrcReleaseFence();
        if(mUseDpu) {
#ifdef DISABLE_FENCE
            mExynosCompositionInfo.mM2mMPP->setDstAcquireFence(-1);
#else
            if (config.rel_fence > 0) {
                setFenceInfo(config.rel_fence, this, FENCE_TYPE_DST_ACQUIRE, FENCE_IP_DPP,
                             HwcFenceDirection::UPDATE, true);
                mExynosCompositionInfo.mM2mMPP->setDstAcquireFence(config.rel_fence);
            } else {
                mExynosCompositionInfo.mM2mMPP->setDstAcquireFence(-1);
            }
#endif
        }
    }
    return 0;

err:
    printDebugInfos(errString);
    closeFences();
    mDisplayInterface->setForcePanic();
    return -EINVAL;
}

/**
 * If display uses outbuf and outbuf is invalid, this function return false.
 * Otherwise, this function return true.
 * If outbuf is invalid, display should handle fence of layers.
 */
bool ExynosDisplay::checkFrameValidation() {
    return true;
}

int32_t ExynosDisplay::acceptDisplayChanges() {
    int32_t type = 0;
    if (mRenderingState != RENDERING_STATE_VALIDATED) {
        DISPLAY_LOGE("%s:: display is not validated : %d", __func__, mRenderingState);
        return HWC2_ERROR_NOT_VALIDATED;
    }

    for (size_t i = 0; i < mLayers.size(); i++) {
        if (mLayers[i] != NULL) {
            HDEBUGLOGD(eDebugDefault, "%s, Layer %zu : %d, %d", __func__, i,
                    mLayers[i]->mExynosCompositionType, mLayers[i]->mValidateCompositionType);
            type = getLayerCompositionTypeForValidationType(i);

            /* update compositionType
             * SF updates their state and doesn't call back into HWC HAL
             */
            mLayers[i]->mCompositionType = type;
            mLayers[i]->mExynosCompositionType = mLayers[i]->mValidateCompositionType;
        }
        else {
            HWC_LOGE(this, "Layer %zu is NULL", i);
        }
    }
    mRenderingState = RENDERING_STATE_ACCEPTED_CHANGE;

    return HWC2_ERROR_NONE;
}

int32_t ExynosDisplay::createLayer(hwc2_layer_t* outLayer) {

    Mutex::Autolock lock(mDRMutex);
    if (mPlugState == false) {
        DISPLAY_LOGI("%s : skip createLayer. Display is already disconnected", __func__);
        return HWC2_ERROR_BAD_DISPLAY;
    }

    /* TODO : Implementation here */
    ExynosLayer *layer = new ExynosLayer(this);

    /* TODO : Sort sequence should be added to somewhere */
    mLayers.add((ExynosLayer*)layer);

    /* TODO : Set z-order to max, check outLayer address? */
    layer->setLayerZOrder(1000);

    *outLayer = (hwc2_layer_t)layer;
    setGeometryChanged(GEOMETRY_DISPLAY_LAYER_ADDED);

    return HWC2_ERROR_NONE;
}

int32_t ExynosDisplay::getActiveConfig(hwc2_config_t* outConfig)
{
    Mutex::Autolock lock(mDisplayMutex);
    return getActiveConfigInternal(outConfig);
}

int32_t ExynosDisplay::getActiveConfigInternal(hwc2_config_t* outConfig)
{
    *outConfig = mActiveConfig;

    return HWC2_ERROR_NONE;
}

int32_t ExynosDisplay::getLayerCompositionTypeForValidationType(uint32_t layerIndex)
{
    int32_t type = -1;

    if (layerIndex >= mLayers.size())
    {
        DISPLAY_LOGE("invalid layer index (%d)", layerIndex);
        return type;
    }
    if ((mLayers[layerIndex]->mValidateCompositionType == HWC2_COMPOSITION_CLIENT) &&
        (mClientCompositionInfo.mSkipFlag) &&
        (mClientCompositionInfo.mFirstIndex <= (int32_t)layerIndex) &&
        ((int32_t)layerIndex <= mClientCompositionInfo.mLastIndex)) {
        type = HWC2_COMPOSITION_DEVICE;
    } else if (mLayers[layerIndex]->mValidateCompositionType == HWC2_COMPOSITION_EXYNOS) {
        type = HWC2_COMPOSITION_DEVICE;
    } else if ((mLayers[layerIndex]->mCompositionType == HWC2_COMPOSITION_CURSOR) &&
               (mLayers[layerIndex]->mValidateCompositionType == HWC2_COMPOSITION_DEVICE)) {
        if (mDisplayControl.cursorSupport == true)
            type = HWC2_COMPOSITION_CURSOR;
        else
            type = HWC2_COMPOSITION_DEVICE;
    } else if ((mLayers[layerIndex]->mCompositionType == HWC2_COMPOSITION_SOLID_COLOR) &&
               (mLayers[layerIndex]->mValidateCompositionType == HWC2_COMPOSITION_DEVICE)) {
        type = HWC2_COMPOSITION_SOLID_COLOR;
    } else if ((mLayers[layerIndex]->mCompositionType == HWC2_COMPOSITION_REFRESH_RATE_INDICATOR) &&
               (mLayers[layerIndex]->mValidateCompositionType == HWC2_COMPOSITION_DEVICE)) {
        type = HWC2_COMPOSITION_REFRESH_RATE_INDICATOR;
    } else {
        type = mLayers[layerIndex]->mValidateCompositionType;
    }

    return type;
}

int32_t ExynosDisplay::getChangedCompositionTypes(
        uint32_t* outNumElements, hwc2_layer_t* outLayers,
        int32_t* /*hwc2_composition_t*/ outTypes) {

    if (mRenderingState != RENDERING_STATE_VALIDATED) {
        DISPLAY_LOGE("%s:: display is not validated : %d", __func__, mRenderingState);
        return HWC2_ERROR_NOT_VALIDATED;
    }

    uint32_t count = 0;

    auto set_out_param = [](ExynosLayer *layer, int32_t type, uint32_t &count, uint32_t num,
                            hwc2_layer_t *out_layers, int32_t *out_types) -> int32_t {
        if (type == layer->mCompositionType) {
            return 0;
        }
        if (out_layers == NULL || out_types == NULL) {
            count++;
        } else {
            if (count < num) {
                out_layers[count] = (hwc2_layer_t)layer;
                out_types[count] = type;
                count++;
            } else {
                return -1;
            }
        }
        return 0;
    };

    int32_t ret = 0;
    for (size_t i = 0; i < mLayers.size(); i++) {
        DISPLAY_LOGD(eDebugHWC, "[%zu] layer: mCompositionType(%d), mValidateCompositionType(%d), mExynosCompositionType(%d), skipFlag(%d)",
                i, mLayers[i]->mCompositionType, mLayers[i]->mValidateCompositionType,
                mLayers[i]->mExynosCompositionType, mClientCompositionInfo.mSkipFlag);
        if ((ret = set_out_param(mLayers[i], getLayerCompositionTypeForValidationType(i), count,
                                 *outNumElements, outLayers, outTypes)) < 0) {
            break;
        }
    }
    if (ret == 0) {
        for (size_t i = 0; i < mIgnoreLayers.size(); i++) {
            DISPLAY_LOGD(eDebugHWC,
                         "[%zu] ignore layer: mCompositionType(%d), mValidateCompositionType(%d)",
                         i, mIgnoreLayers[i]->mCompositionType,
                         mIgnoreLayers[i]->mValidateCompositionType);
            if ((ret = set_out_param(mIgnoreLayers[i], mIgnoreLayers[i]->mValidateCompositionType,
                                     count, *outNumElements, outLayers, outTypes)) < 0) {
                break;
            }
        }
    }
    if (ret < 0) {
        DISPLAY_LOGE("array size is not valid (%d, %d)", count, *outNumElements);
        String8 errString;
        errString.appendFormat("array size is not valid (%d, %d)", count, *outNumElements);
        printDebugInfos(errString);
        return ret;
    }

    if ((outLayers == NULL) || (outTypes == NULL))
        *outNumElements = count;

    return HWC2_ERROR_NONE;
}

int32_t ExynosDisplay::getClientTargetSupport(uint32_t width, uint32_t height,
                                              int32_t /*android_pixel_format_t*/ format,
                                              int32_t /*android_dataspace_t*/ dataspace)
{
    if (width != mXres)
        return HWC2_ERROR_UNSUPPORTED;
    if (height != mYres)
        return HWC2_ERROR_UNSUPPORTED;
    if (format != HAL_PIXEL_FORMAT_RGBA_8888)
        return HWC2_ERROR_UNSUPPORTED;
    if ((dataspace != HAL_DATASPACE_UNKNOWN) &&
        (!mDisplayInterface->supportDataspace(dataspace)))
        return HWC2_ERROR_UNSUPPORTED;

    return HWC2_ERROR_NONE;
}

int32_t ExynosDisplay::getColorModes(uint32_t *outNumModes, int32_t * /*android_color_mode_t*/ outModes)
{
    return mDisplayInterface->getColorModes(outNumModes, outModes);
}

int32_t ExynosDisplay::getDisplayAttribute(
        hwc2_config_t config,
        int32_t /*hwc2_attribute_t*/ attribute, int32_t* outValue) {

    switch (attribute) {
    case HWC2_ATTRIBUTE_VSYNC_PERIOD:
        *outValue = mDisplayConfigs[config].vsyncPeriod;
        break;

    case HWC2_ATTRIBUTE_WIDTH:
        *outValue = mDisplayConfigs[config].width;
        break;

    case HWC2_ATTRIBUTE_HEIGHT:
        *outValue = mDisplayConfigs[config].height;
        break;

    case HWC2_ATTRIBUTE_DPI_X:
        *outValue = mDisplayConfigs[config].Xdpi;
        break;

    case HWC2_ATTRIBUTE_DPI_Y:
        *outValue = mDisplayConfigs[config].Ydpi;
        break;

    case HWC2_ATTRIBUTE_CONFIG_GROUP:
        *outValue = mDisplayConfigs[config].groupId;
        break;

    default:
        ALOGE("unknown display attribute %u", attribute);
        return HWC2_ERROR_BAD_CONFIG;
    }

    return HWC2_ERROR_NONE;
}

int32_t ExynosDisplay::getDisplayConfigs(
        uint32_t* outNumConfigs,
        hwc2_config_t* outConfigs) {
    return mDisplayInterface->getDisplayConfigs(outNumConfigs, outConfigs);
}

int32_t ExynosDisplay::getDisplayName(uint32_t* outSize, char* outName)
{
    if (outName == NULL) {
        *outSize = mDisplayName.size();
        return HWC2_ERROR_NONE;
    }

    uint32_t strSize = mDisplayName.size();
    if (*outSize < strSize) {
        DISPLAY_LOGE("Invalide outSize(%d), mDisplayName.size(%d)",
                *outSize, strSize);
        strSize = *outSize;
    }
    std::strncpy(outName, mDisplayName, strSize);
    *outSize = strSize;

    return HWC2_ERROR_NONE;
}

int32_t ExynosDisplay::getDisplayRequests(
        int32_t* /*hwc2_display_request_t*/ outDisplayRequests,
        uint32_t* outNumElements, hwc2_layer_t* outLayers,
        int32_t* /*hwc2_layer_request_t*/ outLayerRequests) {
    /*
     * This function doesn't check mRenderingState
     * This can be called in the below rendering state
     * RENDERING_STATE_PRESENTED: when it is called by canSkipValidate()
     * RENDERING_STATE_ACCEPTED_CHANGE: when it is called by SF
     * RENDERING_STATE_VALIDATED:  when it is called by validateDisplay()
     */

    String8 errString;
    *outDisplayRequests = 0;

    uint32_t requestNum = 0;
    if (mClientCompositionInfo.mHasCompositionLayer == true) {
        if ((mClientCompositionInfo.mFirstIndex < 0) ||
            (mClientCompositionInfo.mFirstIndex >= (int)mLayers.size()) ||
            (mClientCompositionInfo.mLastIndex < 0) ||
            (mClientCompositionInfo.mLastIndex >= (int)mLayers.size())) {
            errString.appendFormat("%s:: mClientCompositionInfo.mHasCompositionLayer is true "
                    "but index is not valid (firstIndex: %d, lastIndex: %d)\n",
                    __func__, mClientCompositionInfo.mFirstIndex,
                    mClientCompositionInfo.mLastIndex);
            goto err;
        }

        for (int32_t i = mClientCompositionInfo.mFirstIndex; i < mClientCompositionInfo.mLastIndex; i++) {
            ExynosLayer *layer = mLayers[i];
            if (layer->needClearClientTarget()) {
                if ((outLayers != NULL) && (outLayerRequests != NULL)) {
                    if (requestNum >= *outNumElements)
                        return -1;
                    outLayers[requestNum] = (hwc2_layer_t)layer;
                    outLayerRequests[requestNum] = HWC2_LAYER_REQUEST_CLEAR_CLIENT_TARGET;
                }
                requestNum++;
            }
        }
    }
    if ((outLayers == NULL) || (outLayerRequests == NULL))
        *outNumElements = requestNum;

    return HWC2_ERROR_NONE;

err:
    printDebugInfos(errString);
    *outNumElements = 0;
    mDisplayInterface->setForcePanic();
    return -EINVAL;
}

int32_t ExynosDisplay::getDisplayType(
        int32_t* /*hwc2_display_type_t*/ outType) {
    switch (mType) {
    case HWC_DISPLAY_PRIMARY:
    case HWC_DISPLAY_EXTERNAL:
        *outType = HWC2_DISPLAY_TYPE_PHYSICAL;
        return HWC2_ERROR_NONE;
    case HWC_DISPLAY_VIRTUAL:
        *outType = HWC2_DISPLAY_TYPE_VIRTUAL;
        return HWC2_ERROR_NONE;
    default:
        DISPLAY_LOGE("Invalid display type(%d)", mType);
        *outType = HWC2_DISPLAY_TYPE_INVALID;
        return HWC2_ERROR_NONE;
    }
}

int32_t ExynosDisplay::getDozeSupport(
        int32_t* outSupport) {
    if (mDisplayInterface->isDozeModeAvailable()) {
        *outSupport = 1;
    } else {
        *outSupport = 0;
    }

    return 0;
}

int32_t ExynosDisplay::getReleaseFences(
        uint32_t* outNumElements,
        hwc2_layer_t* outLayers, int32_t* outFences) {

    if (outNumElements == NULL) {
        return HWC2_ERROR_BAD_PARAMETER;
    }

    Mutex::Autolock lock(mDisplayMutex);
    uint32_t deviceLayerNum = 0;
    if (outLayers != NULL && outFences != NULL) {
        // second pass call
        for (size_t i = 0; i < mLayers.size(); i++) {
            if (mLayers[i]->mReleaseFence >= 0) {
                if (deviceLayerNum < *outNumElements) {
                    // transfer fence ownership to the caller
                    setFenceName(mLayers[i]->mReleaseFence, FENCE_LAYER_RELEASE_DPP);
                    outLayers[deviceLayerNum] = (hwc2_layer_t)mLayers[i];
                    outFences[deviceLayerNum] = mLayers[i]->mReleaseFence;
                    mLayers[i]->mReleaseFence = -1;

                    DISPLAY_LOGD(eDebugHWC, "[%zu] layer deviceLayerNum(%d), release fence: %d", i,
                                 deviceLayerNum, outFences[deviceLayerNum]);
                } else {
                    // *outNumElements is not from the first pass call.
                    DISPLAY_LOGE("%s: outNumElements %d too small", __func__, *outNumElements);
                    return HWC2_ERROR_BAD_PARAMETER;
                }
                deviceLayerNum++;
            }
        }
    } else {
        // first pass call
        for (size_t i = 0; i < mLayers.size(); i++) {
            if (mLayers[i]->mReleaseFence >= 0) {
                deviceLayerNum++;
            }
        }
    }
    *outNumElements = deviceLayerNum;

    return 0;
}

int32_t ExynosDisplay::canSkipValidate() {
    if (exynosHWCControl.skipResourceAssign == 0)
        return SKIP_ERR_CONFIG_DISABLED;

    /* This is first frame. validateDisplay can't be skipped */
    if (mRenderingState == RENDERING_STATE_NONE)
        return SKIP_ERR_FIRST_FRAME;

    if (mDevice->mGeometryChanged != 0) {
        /* validateDisplay() should be called */
        return SKIP_ERR_GEOMETRY_CHAGNED;
    } else {
        for (uint32_t i = 0; i < mLayers.size(); i++) {
            if (getLayerCompositionTypeForValidationType(i) ==
                    HWC2_COMPOSITION_CLIENT) {
                return SKIP_ERR_HAS_CLIENT_COMP;
            }
        }

        if ((mClientCompositionInfo.mSkipStaticInitFlag == true) &&
            (mClientCompositionInfo.mSkipFlag == true)) {
            if (skipStaticLayerChanged(mClientCompositionInfo) == true)
                return SKIP_ERR_SKIP_STATIC_CHANGED;
        }

        if (mClientCompositionInfo.mHasCompositionLayer &&
            mClientCompositionInfo.mTargetBuffer == NULL) {
            return SKIP_ERR_INVALID_CLIENT_TARGET_BUFFER;
        }

        /*
         * If there is hwc2_layer_request_t
         * validateDisplay() can't be skipped
         */
        int32_t displayRequests = 0;
        uint32_t outNumRequests = 0;
        if ((getDisplayRequests(&displayRequests, &outNumRequests, NULL, NULL) != NO_ERROR) ||
            (outNumRequests != 0))
            return SKIP_ERR_HAS_REQUEST;
    }
    return NO_ERROR;
}

bool ExynosDisplay::isFullScreenComposition() {
    hwc_rect_t dispRect = { INT_MAX, INT_MAX, 0, 0 };
    for (auto layer : mLayers) {
        auto &r = layer->mDisplayFrame;

        if (r.top < dispRect.top)
            dispRect.top = r.top;
        if (r.left < dispRect.left)
            dispRect.left = r.left;
        if (r.bottom > dispRect.bottom)
            dispRect.bottom = r.bottom;
        if (r.right > dispRect.right)
            dispRect.right = r.right;
    }

    if ((dispRect.right != mXres) || (dispRect.bottom != mYres)) {
        ALOGD("invalid displayFrame disp=[%d %d %d %d] expected=%dx%d",
                dispRect.left, dispRect.top, dispRect.right, dispRect.bottom,
                mXres, mYres);
        return false;
    }

    return true;
}

int32_t ExynosDisplay::presentDisplay(int32_t* outRetireFence) {
    DISPLAY_ATRACE_CALL();
    gettimeofday(&updateTimeInfo.lastPresentTime, NULL);

    const bool mixedComposition = isMixedComposition();
    // store this once here for the whole frame so it's consistent
    mUsePowerHints = usePowerHintSession();
    if (mUsePowerHints) {
        // adds + removes the tid for adpf tracking
        mPowerHalHint.trackThisThread();
        mPresentStartTime = systemTime(SYSTEM_TIME_MONOTONIC);
        if (!mValidateStartTime.has_value()) {
            mValidationDuration = std::nullopt;
            // load target time here if validation was skipped
            mExpectedPresentTime = getExpectedPresentTime(mPresentStartTime);
            auto target = min(mExpectedPresentTime - mPresentStartTime,
                              static_cast<nsecs_t>(mVsyncPeriod));
            mPowerHalHint.signalTargetWorkDuration(target);
            // if we did not validate (have not sent hint yet) and have data for this case
            std::optional<nsecs_t> predictedDuration = getPredictedDuration(false);
            if (predictedDuration.has_value()) {
                mPowerHalHint.signalActualWorkDuration(*predictedDuration);
            }
        }
        mRetireFenceWaitTime = std::nullopt;
        mValidateStartTime = std::nullopt;
    }

    int ret = HWC2_ERROR_NONE;
    String8 errString;
    thread_local bool setTaskProfileDone = false;

    if (setTaskProfileDone == false) {
        if (!SetTaskProfiles(gettid(), {"SFMainPolicy"})) {
            ALOGW("Failed to add `%d` into SFMainPolicy", gettid());
        }
        setTaskProfileDone = true;
    }

    Mutex::Autolock lock(mDisplayMutex);

    bool dropFrame = false;
    if ((mGeometryChanged & GEOMETRY_DISPLAY_RESOLUTION_CHANGED) &&
            !isFullScreenComposition()) {
        ALOGD("presentDisplay: drop invalid frame during resolution switch");
        dropFrame = true;
    }

    if (dropFrame || mPauseDisplay || mDevice->isInTUI()) {
        closeFencesForSkipFrame(RENDERING_STATE_PRESENTED);
        *outRetireFence = -1;
        mRenderingState = RENDERING_STATE_PRESENTED;
        applyExpectedPresentTime();
        return ret;
    }

    /*
     * buffer handle, dataspace were set by setClientTarget() after validateDisplay
     * ExynosImage should be set again according to changed handle and dataspace
     */
    exynos_image src_img;
    exynos_image dst_img;
    setCompositionTargetExynosImage(COMPOSITION_CLIENT, &src_img, &dst_img);
    mClientCompositionInfo.setExynosImage(src_img, dst_img);
    mClientCompositionInfo.setExynosMidImage(dst_img);

    funcReturnCallback presentRetCallback([&]() {
        if (ret != HWC2_ERROR_NOT_VALIDATED)
            presentPostProcessing();
    });

    if (mSkipFrame) {
        ALOGI("[%d] presentDisplay is skipped by mSkipFrame", mDisplayId);
        closeFencesForSkipFrame(RENDERING_STATE_PRESENTED);
        setGeometryChanged(GEOMETRY_DISPLAY_FORCE_VALIDATE);
        *outRetireFence = -1;
        for (size_t i=0; i < mLayers.size(); i++) {
            mLayers[i]->mReleaseFence = -1;
        }
        if (mRenderingState == RENDERING_STATE_NONE) {
            ALOGD("\tThis is the first frame after power on");
            ret = HWC2_ERROR_NONE;
        } else {
            ALOGD("\tThis is the second frame after power on");
            ret = HWC2_ERROR_NOT_VALIDATED;
        }
        mRenderingState = RENDERING_STATE_PRESENTED;
        mDevice->onRefresh(mDisplayId);
        return ret;
    }

    if (mRenderingState != RENDERING_STATE_ACCEPTED_CHANGE) {
        /*
         * presentDisplay() can be called before validateDisplay()
         * when HWC2_CAPABILITY_SKIP_VALIDATE is supported
         */
#ifdef HWC_NO_SUPPORT_SKIP_VALIDATE
        DISPLAY_LOGE("%s:: Skip validate is not supported. Invalid rendering state : %d", __func__, mRenderingState);
        goto err;
#endif
        if ((mRenderingState != RENDERING_STATE_NONE) &&
            (mRenderingState != RENDERING_STATE_PRESENTED)) {
            DISPLAY_LOGE("%s:: invalid rendering state : %d", __func__, mRenderingState);
            goto err;
        }

        if (mDevice->canSkipValidate() == false)
            goto not_validated;
        else {
            for (size_t i=0; i < mLayers.size(); i++) {
                // Layer's acquire fence from SF
                mLayers[i]->setSrcAcquireFence();
            }
            DISPLAY_LOGD(eDebugSkipValidate, "validate is skipped");
        }

        updateBrightnessState();

        if (updateColorConversionInfo() != NO_ERROR) {
            ALOGE("%s:: updateColorConversionInfo() fail, ret(%d)",
                    __func__, ret);
        }
        if (mDisplayControl.earlyStartMPP == true) {
            /*
             * HWC should update performanceInfo when validate is skipped
             * HWC excludes the layer from performance calculation
             * if there is no buffer update. (using ExynosMPP::canSkipProcessing())
             * Therefore performanceInfo should be calculated again if the buffer is updated.
             */
            if ((ret = mDevice->mResourceManager->deliverPerformanceInfo()) != NO_ERROR) {
                DISPLAY_LOGE("deliverPerformanceInfo() error (%d) in validateSkip case", ret);
            }
            startPostProcessing();
        }
    }
    mRetireFenceAcquireTime = std::nullopt;
    mDpuData.reset();

    if (mConfigRequestState == hwc_request_state_t::SET_CONFIG_STATE_PENDING) {
        if ((ret = doDisplayConfigPostProcess(mDevice)) != NO_ERROR) {
            DISPLAY_LOGE("doDisplayConfigPostProcess error (%d)", ret);
        }
    }

    if (updatePresentColorConversionInfo() != NO_ERROR) {
        ALOGE("%s:: updatePresentColorConversionInfo() fail, ret(%d)",
                __func__, ret);
    }

    if ((mLayers.size() == 0) &&
        (mType != HWC_DISPLAY_VIRTUAL)) {
        clearDisplay();
        *outRetireFence = -1;
        mLastRetireFence = fence_close(mLastRetireFence, this,
                FENCE_TYPE_RETIRE, FENCE_IP_DPP);
        mRenderingState = RENDERING_STATE_PRESENTED;
        ret = 0;
        return ret;
    }

    if (!checkFrameValidation()) {
        clearDisplay();
        *outRetireFence = -1;
        mLastRetireFence = fence_close(mLastRetireFence, this,
                FENCE_TYPE_RETIRE, FENCE_IP_DPP);
        mRenderingState = RENDERING_STATE_PRESENTED;
        return ret;
    }

    if ((mDisplayControl.earlyStartMPP == false) &&
        ((ret = doExynosComposition()) != NO_ERROR)) {
        errString.appendFormat("exynosComposition fail (%d)\n", ret);
        goto err;
    }

    // loop for all layer
    for (size_t i=0; i < mLayers.size(); i++) {
        /* mAcquireFence is updated, Update image info */
        struct exynos_image srcImg, dstImg, midImg;
        mLayers[i]->setSrcExynosImage(&srcImg);
        mLayers[i]->setDstExynosImage(&dstImg);
        mLayers[i]->setExynosImage(srcImg, dstImg);

        if (mLayers[i]->mExynosCompositionType == HWC2_COMPOSITION_CLIENT) {
            mLayers[i]->mReleaseFence = -1;
            mLayers[i]->mAcquireFence =
                fence_close(mLayers[i]->mAcquireFence, this,
                        FENCE_TYPE_SRC_ACQUIRE, FENCE_IP_LAYER);
        } else if (mLayers[i]->mExynosCompositionType == HWC2_COMPOSITION_EXYNOS) {
            continue;
        } else {
            if (mLayers[i]->mOtfMPP != NULL) {
                mLayers[i]->mOtfMPP->requestHWStateChange(MPP_HW_STATE_RUNNING);
            }

            if ((mDisplayControl.earlyStartMPP == false) &&
                (mLayers[i]->mExynosCompositionType == HWC2_COMPOSITION_DEVICE) &&
                (mLayers[i]->mM2mMPP != NULL)) {
                ExynosMPP *m2mMpp = mLayers[i]->mM2mMPP;
                srcImg = mLayers[i]->mSrcImg;
                midImg = mLayers[i]->mMidImg;
                m2mMpp->requestHWStateChange(MPP_HW_STATE_RUNNING);
                if ((ret = m2mMpp->doPostProcessing(srcImg, midImg)) != NO_ERROR) {
                    HWC_LOGE(this, "%s:: doPostProcessing() failed, layer(%zu), ret(%d)",
                            __func__, i, ret);
                    errString.appendFormat("%s:: doPostProcessing() failed, layer(%zu), ret(%d)\n",
                            __func__, i, ret);
                    goto err;
                } else {
                    /* This should be closed by lib for each resource */
                    mLayers[i]->mAcquireFence = -1;
                }
            }
        }
    }

    if ((ret = setWinConfigData()) != NO_ERROR) {
        errString.appendFormat("setWinConfigData fail (%d)\n", ret);
        goto err;
    }

    if ((ret = handleStaticLayers(mClientCompositionInfo)) != NO_ERROR) {
        mClientCompositionInfo.mSkipStaticInitFlag = false;
        errString.appendFormat("handleStaticLayers error\n");
        goto err;
    }

    if (mGeometryChanged != 0 || !skipSignalIdle()) {
        mPowerHalHint.signalIdle();
    }

    if (isFrameUpdate()) {
        updateRefreshRateIndicator();
    }

    handleWindowUpdate();

    setDisplayWinConfigData();

    if ((ret = deliverWinConfigData()) != NO_ERROR) {
        HWC_LOGE(this, "%s:: fail to deliver win_config (%d)", __func__, ret);
        if (mDpuData.retire_fence > 0)
            fence_close(mDpuData.retire_fence, this, FENCE_TYPE_RETIRE, FENCE_IP_DPP);
        mDpuData.retire_fence = -1;
    }

    setReleaseFences();

    if (mDpuData.retire_fence != -1) {
#ifdef DISABLE_FENCE
        if (mDpuData.retire_fence >= 0)
            fence_close(mDpuData.retire_fence, this, FENCE_TYPE_RETIRE, FENCE_IP_DPP);
        *outRetireFence = -1;
#else
        *outRetireFence =
            hwcCheckFenceDebug(this, FENCE_TYPE_RETIRE, FENCE_IP_DPP, mDpuData.retire_fence);
#endif
        setFenceInfo(mDpuData.retire_fence, this, FENCE_TYPE_RETIRE, FENCE_IP_LAYER,
                     HwcFenceDirection::TO);
    } else
        *outRetireFence = -1;

    /* Update last retire fence */
    mLastRetireFence = fence_close(mLastRetireFence, this, FENCE_TYPE_RETIRE, FENCE_IP_DPP);
    mLastRetireFence = hwc_dup((*outRetireFence), this, FENCE_TYPE_RETIRE, FENCE_IP_DPP, true);
    setFenceName(mLastRetireFence, FENCE_RETIRE);

    increaseMPPDstBufIndex();

    /* Check all of acquireFence are closed */
    for (size_t i=0; i < mLayers.size(); i++) {
        if (mLayers[i]->mAcquireFence != -1) {
            DISPLAY_LOGE("layer[%zu] fence(%d) type(%d, %d, %d) is not closed",
                    i, mLayers[i]->mAcquireFence,
                    mLayers[i]->mCompositionType,
                    mLayers[i]->mExynosCompositionType,
                    mLayers[i]->mValidateCompositionType);
            if (mLayers[i]->mM2mMPP != NULL)
                DISPLAY_LOGE("\t%s is assigned", mLayers[i]->mM2mMPP->mName.string());
            if (mLayers[i]->mAcquireFence > 0)
                fence_close(mLayers[i]->mAcquireFence, this,
                        FENCE_TYPE_SRC_ACQUIRE, FENCE_IP_LAYER);
            mLayers[i]->mAcquireFence = -1;
        }
    }
    if (mExynosCompositionInfo.mAcquireFence >= 0) {
        DISPLAY_LOGE("mExynosCompositionInfo mAcquireFence(%d) is not initialized", mExynosCompositionInfo.mAcquireFence);
        fence_close(mExynosCompositionInfo.mAcquireFence, this, FENCE_TYPE_SRC_ACQUIRE, FENCE_IP_G2D);
        mExynosCompositionInfo.mAcquireFence = -1;
    }
    if (mClientCompositionInfo.mAcquireFence >= 0) {
        DISPLAY_LOGE("mClientCompositionInfo mAcquireFence(%d) is not initialized", mClientCompositionInfo.mAcquireFence);
        fence_close(mClientCompositionInfo.mAcquireFence, this, FENCE_TYPE_SRC_ACQUIRE, FENCE_IP_FB);
        mClientCompositionInfo.mAcquireFence = -1;
    }

    /* All of release fences are tranferred */
    for (size_t i=0; i < mLayers.size(); i++) {
        setFenceInfo(mLayers[i]->mReleaseFence, this, FENCE_TYPE_SRC_ACQUIRE, FENCE_IP_LAYER,
                     HwcFenceDirection::TO);
    }

    doPostProcessing();

    if (!mDevice->validateFences(this)) {
        ALOGE("%s:: validate fence failed.", __func__);
    }

    mDpuData.reset();

    mRenderingState = RENDERING_STATE_PRESENTED;

    if (mConfigRequestState == hwc_request_state_t::SET_CONFIG_STATE_REQUESTED) {
        /* Do not update mVsyncPeriod */
        updateInternalDisplayConfigVariables(mDesiredConfig, false);
    }

    if (mUsePowerHints) {
        // update the "last present" now that we know for sure when this frame is due
        mLastExpectedPresentTime = mExpectedPresentTime;

        // we add an offset here to keep the flinger and HWC error terms roughly the same
        static const constexpr std::chrono::nanoseconds kFlingerOffset = 300us;
        nsecs_t now = systemTime() + kFlingerOffset.count();

        updateAverages(now);
        nsecs_t duration = now - mPresentStartTime;
        if (mRetireFenceWaitTime.has_value() && mRetireFenceAcquireTime.has_value()) {
            duration = now - *mRetireFenceAcquireTime + *mRetireFenceWaitTime - mPresentStartTime;
        }
        mPowerHalHint.signalActualWorkDuration(duration + mValidationDuration.value_or(0));
    }

    mPriorFrameMixedComposition = mixedComposition;

    return ret;
err:
    printDebugInfos(errString);
    closeFences();
    *outRetireFence = -1;
    mLastRetireFence = -1;
    mRenderingState = RENDERING_STATE_PRESENTED;
    setGeometryChanged(GEOMETRY_ERROR_CASE);

    mLastDpuData.reset();

    mClientCompositionInfo.mSkipStaticInitFlag = false;
    mExynosCompositionInfo.mSkipStaticInitFlag = false;

    mDpuData.reset();

    if (!mDevice->validateFences(this)) {
        ALOGE("%s:: validate fence failed.", __func__);
    }
    mDisplayInterface->setForcePanic();

    ret = -EINVAL;
    return ret;

not_validated:
    DISPLAY_LOGD(eDebugSkipValidate, "display need validate");
    mRenderingState = RENDERING_STATE_NONE;
    ret = HWC2_ERROR_NOT_VALIDATED;
    return ret;
}

int32_t ExynosDisplay::presentPostProcessing()
{
    setReadbackBufferInternal(NULL, -1, false);
    if (mDpuData.enable_readback)
        mDevice->signalReadbackDone();
    mDpuData.enable_readback = false;

    for (auto it : mIgnoreLayers) {
        /*
         * Directly close without counting down
         * because it was not counted by validate
         */
        if (it->mAcquireFence > 0) {
            close(it->mAcquireFence);
        }
        it->mAcquireFence = -1;
    }
    return NO_ERROR;
}

int32_t ExynosDisplay::setActiveConfig(hwc2_config_t config)
{
    Mutex::Autolock lock(mDisplayMutex);
    DISPLAY_LOGD(eDebugDisplayConfig, "%s:: config(%d)", __func__, config);
    return setActiveConfigInternal(config, false);
}

int32_t ExynosDisplay::setActiveConfigInternal(hwc2_config_t config, bool force) {
    if (isBadConfig(config)) return HWC2_ERROR_BAD_CONFIG;

    if (!force && needNotChangeConfig(config)) {
        ALOGI("skip same config %d (force %d)", config, force);
        return HWC2_ERROR_NONE;
    }

    DISPLAY_LOGD(eDebugDisplayConfig, "(current %d) : %dx%d, %dms, %d Xdpi, %d Ydpi", mActiveConfig,
            mXres, mYres, mVsyncPeriod, mXdpi, mYdpi);
    DISPLAY_LOGD(eDebugDisplayConfig, "(requested %d) : %dx%d, %dms, %d Xdpi, %d Ydpi", config,
            mDisplayConfigs[config].width, mDisplayConfigs[config].height, mDisplayConfigs[config].vsyncPeriod,
            mDisplayConfigs[config].Xdpi, mDisplayConfigs[config].Ydpi);

    if (mDisplayInterface->setActiveConfig(config) < 0) {
        ALOGE("%s bad config request", __func__);
        return HWC2_ERROR_BAD_CONFIG;
    }

    if ((mXres != mDisplayConfigs[config].width) ||
        (mYres != mDisplayConfigs[config].height)) {
        mRenderingState = RENDERING_STATE_NONE;
        setGeometryChanged(GEOMETRY_DISPLAY_RESOLUTION_CHANGED);
    }

    updateInternalDisplayConfigVariables(config);
    return HWC2_ERROR_NONE;
}

int32_t ExynosDisplay::setClientTarget(
        buffer_handle_t target,
        int32_t acquireFence, int32_t /*android_dataspace_t*/ dataspace) {
    buffer_handle_t handle = NULL;
    if (target != NULL)
        handle = target;

#ifdef DISABLE_FENCE
    if (acquireFence >= 0)
        fence_close(acquireFence, this, FENCE_TYPE_SRC_ACQUIRE, FENCE_IP_FB);
    acquireFence = -1;
#endif
    acquireFence = hwcCheckFenceDebug(this, FENCE_TYPE_SRC_ACQUIRE, FENCE_IP_FB, acquireFence);
    if (handle == NULL) {
        DISPLAY_LOGD(eDebugOverlaySupported, "ClientTarget is NULL, skipStaic (%d)",
                mClientCompositionInfo.mSkipFlag);
        if (mClientCompositionInfo.mSkipFlag == false) {
            DISPLAY_LOGE("ClientTarget is NULL");
            DISPLAY_LOGE("\t%s:: mRenderingState(%d)",__func__, mRenderingState);
        }
    } else {
        VendorGraphicBufferMeta gmeta(handle);

        DISPLAY_LOGD(eDebugOverlaySupported, "ClientTarget handle: %p [fd: %d, %d, %d]",
                handle, gmeta.fd, gmeta.fd1, gmeta.fd2);
        if ((mClientCompositionInfo.mSkipFlag == true) &&
                ((mClientCompositionInfo.mLastWinConfigData.fd_idma[0] != gmeta.fd) ||
                 (mClientCompositionInfo.mLastWinConfigData.fd_idma[1] != gmeta.fd1) ||
                 (mClientCompositionInfo.mLastWinConfigData.fd_idma[2] != gmeta.fd2))) {
            String8 errString;
            DISPLAY_LOGE("skip flag is enabled but buffer is updated lastConfig[%d, %d, %d], handle[%d, %d, %d]\n",
                    mClientCompositionInfo.mLastWinConfigData.fd_idma[0],
                    mClientCompositionInfo.mLastWinConfigData.fd_idma[1],
                    mClientCompositionInfo.mLastWinConfigData.fd_idma[2],
                    gmeta.fd, gmeta.fd1, gmeta.fd2);
            DISPLAY_LOGE("last win config");
            for (size_t i = 0; i < mLastDpuData.configs.size(); i++) {
                errString.appendFormat("config[%zu]\n", i);
                dumpConfig(errString, mLastDpuData.configs[i]);
                DISPLAY_LOGE("\t%s", errString.string());
                errString.clear();
            }
            errString.appendFormat("%s:: skip flag is enabled but buffer is updated\n",
                    __func__);
            printDebugInfos(errString);
        }
    }
    mClientCompositionInfo.setTargetBuffer(this, handle, acquireFence, (android_dataspace)dataspace);
    setFenceInfo(acquireFence, this, FENCE_TYPE_SRC_RELEASE, FENCE_IP_FB, HwcFenceDirection::FROM);

    if (handle) {
        mClientCompositionInfo.mCompressed = isAFBCCompressed(handle);
    }

    return 0;
}

int32_t ExynosDisplay::setColorTransform(
        const float* matrix,
        int32_t /*android_color_transform_t*/ hint) {
    if ((hint < HAL_COLOR_TRANSFORM_IDENTITY) ||
        (hint > HAL_COLOR_TRANSFORM_CORRECT_TRITANOPIA))
        return HWC2_ERROR_BAD_PARAMETER;
    ALOGI("%s:: %d, %d", __func__, mColorTransformHint, hint);
    if (mColorTransformHint != hint)
        setGeometryChanged(GEOMETRY_DISPLAY_COLOR_TRANSFORM_CHANGED);
    mColorTransformHint = hint;
#ifdef HWC_SUPPORT_COLOR_TRANSFORM
    int ret = mDisplayInterface->setColorTransform(matrix, hint);
    if (ret < 0)
        mColorTransformHint = ret;
    return ret;
#else
    return HWC2_ERROR_NONE;
#endif
}

int32_t ExynosDisplay::setColorMode(int32_t /*android_color_mode_t*/ mode)
{
    if (mDisplayInterface->setColorMode(mode) < 0) {
        if (mode == HAL_COLOR_MODE_NATIVE)
            return HWC2_ERROR_NONE;

        ALOGE("%s:: is not supported", __func__);
        return HWC2_ERROR_UNSUPPORTED;
    }

    ALOGI("%s:: %d, %d", __func__, mColorMode, mode);
    if (mColorMode != mode)
        setGeometryChanged(GEOMETRY_DISPLAY_COLOR_MODE_CHANGED);
    mColorMode = (android_color_mode_t)mode;
    return HWC2_ERROR_NONE;
}

int32_t ExynosDisplay::getRenderIntents(int32_t mode, uint32_t* outNumIntents,
        int32_t* /*android_render_intent_v1_1_t*/ outIntents)
{
    ALOGI("%s:: mode(%d), outNum(%d), outIntents(%p)",
            __func__, mode, *outNumIntents, outIntents);

    return mDisplayInterface->getRenderIntents(mode, outNumIntents, outIntents);
}

int32_t ExynosDisplay::setColorModeWithRenderIntent(int32_t /*android_color_mode_t*/ mode,
        int32_t /*android_render_intent_v1_1_t */ intent)
{
    ALOGI("%s:: mode(%d), intent(%d)", __func__, mode, intent);

    return mDisplayInterface->setColorModeWithRenderIntent(mode, intent);
}

int32_t ExynosDisplay::getDisplayIdentificationData(uint8_t* outPort,
        uint32_t* outDataSize, uint8_t* outData)
{
    return mDisplayInterface->getDisplayIdentificationData(outPort, outDataSize, outData);
}

int32_t ExynosDisplay::getDisplayCapabilities(uint32_t* outNumCapabilities,
        uint32_t* outCapabilities)
{
    /* If each display has their own capabilities,
     * this should be described in display module codes */

    uint32_t capabilityNum = 0;
    bool isBrightnessSupported = false;
    int32_t isDozeSupported = 0;

    auto ret = getDisplayBrightnessSupport(&isBrightnessSupported);
    if (ret != HWC2_ERROR_NONE) {
        ALOGE("%s: failed to getDisplayBrightnessSupport: %d", __func__, ret);
        return ret;
    }
    if (isBrightnessSupported) {
        capabilityNum++;
    }

    ret = getDozeSupport(&isDozeSupported);
    if (ret != HWC2_ERROR_NONE) {
        ALOGE("%s: failed to getDozeSupport: %d", __func__, ret);
        return ret;
    }
    if (isDozeSupported) {
        capabilityNum++;
    }

#ifdef HWC_SUPPORT_COLOR_TRANSFORM
    capabilityNum++;
#endif

    if (outCapabilities == NULL) {
        *outNumCapabilities = capabilityNum;
        return HWC2_ERROR_NONE;
    }
    if (capabilityNum != *outNumCapabilities) {
        ALOGE("%s:: invalid outNumCapabilities(%d), should be(%d)", __func__, *outNumCapabilities, capabilityNum);
        return HWC2_ERROR_BAD_PARAMETER;
    }

    uint32_t index = 0;
    if (isBrightnessSupported) {
        outCapabilities[index++] = HWC2_DISPLAY_CAPABILITY_BRIGHTNESS;
    }

    if (isDozeSupported) {
        outCapabilities[index++] = HWC2_DISPLAY_CAPABILITY_DOZE;
    }

#ifdef HWC_SUPPORT_COLOR_TRANSFORM
    outCapabilities[index++] = HWC2_DISPLAY_CAPABILITY_SKIP_CLIENT_COLOR_TRANSFORM;
#endif

    return HWC2_ERROR_NONE;
}

int32_t ExynosDisplay::getDisplayBrightnessSupport(bool* outSupport)
{
    if (!mBrightnessController || !mBrightnessController->isSupported()) {
        *outSupport = false;
    } else {
        *outSupport = true;
    }

    return HWC2_ERROR_NONE;
}

int32_t ExynosDisplay::setDisplayBrightness(float brightness, bool waitPresent)
{
    if (mBrightnessController) {
        int32_t ret;

        ret = mBrightnessController->processDisplayBrightness(brightness, mVsyncPeriod,
                                                              waitPresent);
        if (ret == NO_ERROR && mOperationRateManager) {
            mOperationRateManager->onBrightness(mBrightnessController->getBrightnessLevel());
        }
        return ret;
    }

    return HWC2_ERROR_UNSUPPORTED;
}

int32_t ExynosDisplay::getDisplayConnectionType(uint32_t* outType)
{
    if (mType == HWC_DISPLAY_PRIMARY)
        *outType = HWC2_DISPLAY_CONNECTION_TYPE_INTERNAL;
    else if (mType == HWC_DISPLAY_EXTERNAL)
        *outType = HWC2_DISPLAY_CONNECTION_TYPE_EXTERNAL;
    else
        return HWC2_ERROR_BAD_DISPLAY;

    return HWC2_ERROR_NONE;
}

int32_t ExynosDisplay::getDisplayVsyncPeriod(hwc2_vsync_period_t* __unused outVsyncPeriod)
{
    Mutex::Autolock lock(mDisplayMutex);
    return getDisplayVsyncPeriodInternal(outVsyncPeriod);
}

int32_t ExynosDisplay::getConfigAppliedTime(const uint64_t desiredTime,
        const uint64_t actualChangeTime,
        int64_t &appliedTime, int64_t &refreshTime)
{
    uint32_t transientDuration = mDisplayInterface->getConfigChangeDuration();
    appliedTime = actualChangeTime;

    if (desiredTime > appliedTime) {
        const int64_t originalAppliedTime = appliedTime;
        const int64_t diff = desiredTime - appliedTime;
        appliedTime += (diff + mVsyncPeriod - 1) / mVsyncPeriod * mVsyncPeriod;
        DISPLAY_LOGD(eDebugDisplayConfig,
                     "desired time(%" PRId64 "), applied time(%" PRId64 "->%" PRId64 ")",
                     desiredTime, originalAppliedTime, appliedTime);
    } else {
        DISPLAY_LOGD(eDebugDisplayConfig, "desired time(%" PRId64 "), applied time(%" PRId64 ")",
                     desiredTime, appliedTime);
    }

    refreshTime = appliedTime - (transientDuration * mVsyncPeriod);

    return NO_ERROR;
}

void ExynosDisplay::calculateTimeline(
        hwc2_config_t config, hwc_vsync_period_change_constraints_t *vsyncPeriodChangeConstraints,
        hwc_vsync_period_change_timeline_t *outTimeline) {
    int64_t actualChangeTime = 0;
    /* actualChangeTime includes transient duration */
    mDisplayInterface->getVsyncAppliedTime(config, &actualChangeTime);

    outTimeline->refreshRequired = true;
    getConfigAppliedTime(mVsyncPeriodChangeConstraints.desiredTimeNanos, actualChangeTime,
                         outTimeline->newVsyncAppliedTimeNanos, outTimeline->refreshTimeNanos);

    DISPLAY_LOGD(eDebugDisplayConfig,
                 "requested config : %d(%d)->%d(%d), "
                 "desired %" PRId64 ", newVsyncAppliedTimeNanos : %" PRId64 "",
                 mActiveConfig, mDisplayConfigs[mActiveConfig].vsyncPeriod, config,
                 mDisplayConfigs[config].vsyncPeriod,
                 mVsyncPeriodChangeConstraints.desiredTimeNanos,
                 outTimeline->newVsyncAppliedTimeNanos);
}

int32_t ExynosDisplay::setActiveConfigWithConstraints(hwc2_config_t config,
        hwc_vsync_period_change_constraints_t* vsyncPeriodChangeConstraints,
        hwc_vsync_period_change_timeline_t* outTimeline)
{
    DISPLAY_ATRACE_CALL();
    Mutex::Autolock lock(mDisplayMutex);

    DISPLAY_LOGD(eDebugDisplayConfig,
                 "config(%d), seamless(%d), "
                 "desiredTime(%" PRId64 ")",
                 config, vsyncPeriodChangeConstraints->seamlessRequired,
                 vsyncPeriodChangeConstraints->desiredTimeNanos);

    if (isBadConfig(config)) return HWC2_ERROR_BAD_CONFIG;

    if (mDisplayConfigs[mActiveConfig].groupId != mDisplayConfigs[config].groupId) {
        if (vsyncPeriodChangeConstraints->seamlessRequired) {
            DISPLAY_LOGD(eDebugDisplayConfig, "Case : Seamless is not allowed");
            return HWC2_ERROR_SEAMLESS_NOT_ALLOWED;
        }

        outTimeline->newVsyncAppliedTimeNanos = vsyncPeriodChangeConstraints->desiredTimeNanos;
        outTimeline->refreshRequired = true;
    }

    if (needNotChangeConfig(config)) {
        outTimeline->refreshRequired = false;
        outTimeline->newVsyncAppliedTimeNanos = vsyncPeriodChangeConstraints->desiredTimeNanos;
        return HWC2_ERROR_NONE;
    }

    if ((mXres != mDisplayConfigs[config].width) || (mYres != mDisplayConfigs[config].height)) {
        if ((mDisplayInterface->setActiveConfigWithConstraints(config, true)) != NO_ERROR) {
            ALOGW("Mode change not possible");
            return HWC2_ERROR_BAD_CONFIG;
        }
        mRenderingState = RENDERING_STATE_NONE;
        setGeometryChanged(GEOMETRY_DISPLAY_RESOLUTION_CHANGED);
        updateInternalDisplayConfigVariables(config, false);
    } else if (vsyncPeriodChangeConstraints->seamlessRequired) {
        if ((mDisplayInterface->setActiveConfigWithConstraints(config, true)) != NO_ERROR) {
            DISPLAY_LOGD(eDebugDisplayConfig, "Case : Seamless is not possible");
            return HWC2_ERROR_SEAMLESS_NOT_POSSIBLE;
        }
    }

    DISPLAY_LOGD(eDebugDisplayConfig, "%s : %dx%d, %dms, %d Xdpi, %d Ydpi", __func__,
            mXres, mYres, mVsyncPeriod, mXdpi, mYdpi);

    if (mConfigRequestState == hwc_request_state_t::SET_CONFIG_STATE_REQUESTED) {
        DISPLAY_LOGI("%s, previous request config is processing (mDesiredConfig: %d)", __func__,
                     mDesiredConfig);
    }
    /* Config would be requested on present time */
    mConfigRequestState = hwc_request_state_t::SET_CONFIG_STATE_PENDING;
    mVsyncPeriodChangeConstraints = *vsyncPeriodChangeConstraints;
    mDesiredConfig = config;

    calculateTimeline(config, vsyncPeriodChangeConstraints, outTimeline);

    /* mActiveConfig should be changed immediately for internal status */
    mActiveConfig = config;
    mVsyncAppliedTimeLine = *outTimeline;
    uint32_t vsync_period = getDisplayVsyncPeriodFromConfig(config);
    updateBtsVsyncPeriod(vsync_period);

    bool earlyWakeupNeeded = checkRrCompensationEnabled();
    if (earlyWakeupNeeded) {
        setEarlyWakeupDisplay();
    }

    return HWC2_ERROR_NONE;
}

int32_t ExynosDisplay::setBootDisplayConfig(int32_t config) {
    return HWC2_ERROR_UNSUPPORTED;
}

int32_t ExynosDisplay::clearBootDisplayConfig() {
    return HWC2_ERROR_UNSUPPORTED;
}

int32_t ExynosDisplay::getPreferredBootDisplayConfig(int32_t *outConfig) {
    return getPreferredDisplayConfigInternal(outConfig);
}

int32_t ExynosDisplay::getPreferredDisplayConfigInternal(int32_t *outConfig) {
    return HWC2_ERROR_UNSUPPORTED;
}

int32_t ExynosDisplay::setAutoLowLatencyMode(bool __unused on)
{
    return HWC2_ERROR_UNSUPPORTED;
}

int32_t ExynosDisplay::getSupportedContentTypes(uint32_t* __unused outNumSupportedContentTypes,
        uint32_t* __unused outSupportedContentTypes)
{
    if (outSupportedContentTypes == NULL)
        outNumSupportedContentTypes = 0;
    return HWC2_ERROR_NONE;
}

int32_t ExynosDisplay::setContentType(int32_t /* hwc2_content_type_t */ contentType)
{
    if (contentType == HWC2_CONTENT_TYPE_NONE)
        return HWC2_ERROR_NONE;

    return HWC2_ERROR_UNSUPPORTED;
}

int32_t ExynosDisplay::getClientTargetProperty(
                        hwc_client_target_property_t *outClientTargetProperty,
                        HwcDimmingStage *outDimmingStage) {
    outClientTargetProperty->pixelFormat = HAL_PIXEL_FORMAT_RGBA_8888;
    outClientTargetProperty->dataspace = HAL_DATASPACE_UNKNOWN;
    if (outDimmingStage != nullptr)
        *outDimmingStage = HwcDimmingStage::DIMMING_NONE;

    return HWC2_ERROR_NONE;
}

bool ExynosDisplay::isBadConfig(hwc2_config_t config)
{
    /* Check invalid config */
    const auto its = mDisplayConfigs.find(config);
    if (its == mDisplayConfigs.end()) {
        DISPLAY_LOGE("%s, invalid config : %d", __func__, config);
        return true;
    }

    return false;
}

bool ExynosDisplay::needNotChangeConfig(hwc2_config_t config)
{
    /* getting current config and compare */
    /* If same value, return */
    if (mActiveConfig == config) {
        DISPLAY_LOGI("%s, Same config change requested : %d", __func__, config);
        return true;
    }

    return false;
}

int32_t ExynosDisplay::updateInternalDisplayConfigVariables(
        hwc2_config_t config, bool updateVsync)
{
    mActiveConfig = config;

    /* Update internal variables */
    getDisplayAttribute(mActiveConfig, HWC2_ATTRIBUTE_WIDTH, (int32_t*)&mXres);
    getDisplayAttribute(mActiveConfig, HWC2_ATTRIBUTE_HEIGHT, (int32_t*)&mYres);
    getDisplayAttribute(mActiveConfig, HWC2_ATTRIBUTE_DPI_X, (int32_t*)&mXdpi);
    getDisplayAttribute(mActiveConfig, HWC2_ATTRIBUTE_DPI_Y, (int32_t*)&mYdpi);
    mHdrFullScrenAreaThreshold = mXres * mYres * kHdrFullScreen;
    if (updateVsync) {
        resetConfigRequestStateLocked(config);
    }

    return NO_ERROR;
}

void ExynosDisplay::updateBtsVsyncPeriod(uint32_t vsyncPeriod, bool configApplied) {
    if (configApplied || vsyncPeriod < mBtsVsyncPeriod) {
        checkBtsReassignResource(vsyncPeriod, mBtsVsyncPeriod);
        mBtsVsyncPeriod = vsyncPeriod;
    }
}

uint32_t ExynosDisplay::getBtsRefreshRate() const {
    return static_cast<uint32_t>(round(nsecsPerSec / mBtsVsyncPeriod * 0.1f) * 10);
}

void ExynosDisplay::updateRefreshRateHint() {
    if (mVsyncPeriod) {
        mPowerHalHint.signalRefreshRate(mPowerModeState.value_or(HWC2_POWER_MODE_OFF),
                                        mVsyncPeriod);
    }
}

/* This function must be called within a mDisplayMutex protection */
int32_t ExynosDisplay::resetConfigRequestStateLocked(hwc2_config_t config) {
    ATRACE_CALL();

    mVsyncPeriod = getDisplayVsyncPeriodFromConfig(config);
    updateBtsVsyncPeriod(mVsyncPeriod, true);
    DISPLAY_LOGD(eDebugDisplayConfig, "Update mVsyncPeriod %d by config(%d)", mVsyncPeriod, config);

    updateRefreshRateHint();

    if (mConfigRequestState != hwc_request_state_t::SET_CONFIG_STATE_REQUESTED) {
        DISPLAY_LOGI("%s: mConfigRequestState (%d) is not REQUESTED", __func__,
                     mConfigRequestState);
    } else {
        DISPLAY_LOGD(eDebugDisplayInterfaceConfig, "%s: Change mConfigRequestState (%d) to DONE",
                     __func__, mConfigRequestState);
        mConfigRequestState = hwc_request_state_t::SET_CONFIG_STATE_DONE;
        updateAppliedActiveConfig(mActiveConfig, systemTime(SYSTEM_TIME_MONOTONIC));
    }
    return NO_ERROR;
}

int32_t ExynosDisplay::updateConfigRequestAppliedTime()
{
    if (mConfigRequestState != hwc_request_state_t::SET_CONFIG_STATE_REQUESTED) {
        DISPLAY_LOGI("%s: mConfigRequestState (%d) is not REQUESTED", __func__,
                     mConfigRequestState);
        return NO_ERROR;
    }

    /*
     * config change was requested but
     * it is not applied until newVsyncAppliedTimeNanos
     * Update time information
     */
    int64_t actualChangeTime = 0;
    mDisplayInterface->getVsyncAppliedTime(mDesiredConfig, &actualChangeTime);
    return updateVsyncAppliedTimeLine(actualChangeTime);
}

int32_t ExynosDisplay::updateVsyncAppliedTimeLine(int64_t actualChangeTime)
{
    ExynosDevice *dev = mDevice;

    DISPLAY_LOGD(eDebugDisplayConfig,"Vsync applied time is changed (%" PRId64 "-> %" PRId64 ")",
            mVsyncAppliedTimeLine.newVsyncAppliedTimeNanos,
            actualChangeTime);
    getConfigAppliedTime(mVsyncPeriodChangeConstraints.desiredTimeNanos,
            actualChangeTime,
            mVsyncAppliedTimeLine.newVsyncAppliedTimeNanos,
            mVsyncAppliedTimeLine.refreshTimeNanos);
    if (mConfigRequestState ==
            hwc_request_state_t::SET_CONFIG_STATE_REQUESTED) {
        mVsyncAppliedTimeLine.refreshRequired = false;
    } else {
        mVsyncAppliedTimeLine.refreshRequired = true;
    }

    DISPLAY_LOGD(eDebugDisplayConfig,"refresh required(%d), newVsyncAppliedTimeNanos (%" PRId64 ")",
            mVsyncAppliedTimeLine.refreshRequired,
            mVsyncAppliedTimeLine.newVsyncAppliedTimeNanos);

    dev->onVsyncPeriodTimingChanged(getId(), &mVsyncAppliedTimeLine);

    return NO_ERROR;
}

int32_t ExynosDisplay::getDisplayVsyncPeriodInternal(hwc2_vsync_period_t* outVsyncPeriod)
{
    /* Getting actual config from DPU */
    if (mDisplayInterface->getDisplayVsyncPeriod(outVsyncPeriod) == HWC2_ERROR_NONE) {
        DISPLAY_LOGD(eDebugDisplayInterfaceConfig, "period : %ld",
                (long)*outVsyncPeriod);
    } else {
        *outVsyncPeriod = mVsyncPeriod;
        DISPLAY_LOGD(eDebugDisplayInterfaceConfig, "period is mVsyncPeriod: %d",
                mVsyncPeriod);
    }
    return HWC2_ERROR_NONE;
}

int32_t ExynosDisplay::doDisplayConfigInternal(hwc2_config_t config) {
    return mDisplayInterface->setActiveConfigWithConstraints(config);
}

int32_t ExynosDisplay::doDisplayConfigPostProcess(ExynosDevice *dev)
{
    uint64_t current = systemTime(SYSTEM_TIME_MONOTONIC);

    int64_t actualChangeTime = 0;
    mDisplayInterface->getVsyncAppliedTime(mDesiredConfig, &actualChangeTime);
    bool needSetActiveConfig = false;

    DISPLAY_LOGD(eDebugDisplayConfig,
            "Check time for setActiveConfig (curr: %" PRId64
            ", actualChangeTime: %" PRId64 ", desiredTime: %" PRId64 "",
            current, actualChangeTime,
            mVsyncPeriodChangeConstraints.desiredTimeNanos);
    if (actualChangeTime >= mVsyncPeriodChangeConstraints.desiredTimeNanos) {
        DISPLAY_LOGD(eDebugDisplayConfig, "Request setActiveConfig");
        needSetActiveConfig = true;
        DISPLAY_ATRACE_INT("Pending ActiveConfig", 0);
    } else {
        DISPLAY_LOGD(eDebugDisplayConfig, "setActiveConfig still pending (mDesiredConfig %d)",
                     mDesiredConfig);
        DISPLAY_ATRACE_INT("Pending ActiveConfig", mDesiredConfig);
    }

    if (needSetActiveConfig) {
        int32_t ret = NO_ERROR;
        if ((ret = doDisplayConfigInternal(mDesiredConfig)) != NO_ERROR) {
            return ret;
        }

        mConfigRequestState = hwc_request_state_t::SET_CONFIG_STATE_REQUESTED;
    }

    return updateVsyncAppliedTimeLine(actualChangeTime);
}

int32_t ExynosDisplay::setOutputBuffer( buffer_handle_t __unused buffer, int32_t __unused releaseFence)
{
    return HWC2_ERROR_NONE;
}

int ExynosDisplay::clearDisplay(bool needModeClear) {

    const int ret = mDisplayInterface->clearDisplay(needModeClear);
    if (ret)
        DISPLAY_LOGE("fail to clear display");

    mClientCompositionInfo.mSkipStaticInitFlag = false;
    mClientCompositionInfo.mSkipFlag = false;

    mLastDpuData.reset();

    /* Update last retire fence */
    mLastRetireFence = fence_close(mLastRetireFence, this, FENCE_TYPE_RETIRE, FENCE_IP_DPP);

    if (mBrightnessController) {
        mBrightnessController->onClearDisplay(needModeClear);
    }
    return ret;
}

int32_t ExynosDisplay::setPowerMode(
        int32_t /*hwc2_power_mode_t*/ mode) {
    Mutex::Autolock lock(mDisplayMutex);

    if (!mDisplayInterface->isDozeModeAvailable() &&
        (mode == HWC2_POWER_MODE_DOZE || mode == HWC2_POWER_MODE_DOZE_SUSPEND)) {
        return HWC2_ERROR_UNSUPPORTED;
    }

    if (mode == HWC_POWER_MODE_OFF) {
        mDevice->mPrimaryBlank = true;
        clearDisplay(true);
        ALOGV("HWC2: Clear display (power off)");
    } else {
        mDevice->mPrimaryBlank = false;
    }

    if (mode == HWC_POWER_MODE_OFF)
        mDREnable = false;
    else
        mDREnable = mDRDefault;

    // check the dynamic recomposition thread by following display power status;
    mDevice->checkDynamicRecompositionThread();


    /* TODO: Call display interface */
    mDisplayInterface->setPowerMode(mode);

    ALOGD("%s:: mode(%d))", __func__, mode);

    mPowerModeState = (hwc2_power_mode_t)mode;

    if (mode == HWC_POWER_MODE_OFF) {
        /* It should be called from validate() when the screen is on */
        mSkipFrame = true;
        setGeometryChanged(GEOMETRY_DISPLAY_POWER_OFF);
        if ((mRenderingState >= RENDERING_STATE_VALIDATED) &&
            (mRenderingState < RENDERING_STATE_PRESENTED))
            closeFencesForSkipFrame(RENDERING_STATE_VALIDATED);
        mRenderingState = RENDERING_STATE_NONE;
    } else {
        setGeometryChanged(GEOMETRY_DISPLAY_POWER_ON);
    }

    return HWC2_ERROR_NONE;
}

int32_t ExynosDisplay::setVsyncEnabled(
        int32_t /*hwc2_vsync_t*/ enabled) {
    Mutex::Autolock lock(mDisplayMutex);
    return setVsyncEnabledInternal(enabled);
}

int32_t ExynosDisplay::setVsyncEnabledInternal(
        int32_t enabled) {

    uint32_t val = 0;

    if (enabled < 0 || enabled > HWC2_VSYNC_DISABLE)
        return HWC2_ERROR_BAD_PARAMETER;


    if (enabled == HWC2_VSYNC_ENABLE) {
        gettimeofday(&updateTimeInfo.lastEnableVsyncTime, NULL);
        val = 1;
        if (mVsyncState != HWC2_VSYNC_ENABLE) {
            /* TODO: remove it once driver can handle on its own */
            setEarlyWakeupDisplay();
        }
    } else {
        gettimeofday(&updateTimeInfo.lastDisableVsyncTime, NULL);
    }

    if (mDisplayInterface->setVsyncEnabled(val) < 0) {
        HWC_LOGE(this, "vsync ioctl failed errno : %d", errno);
        return HWC2_ERROR_BAD_DISPLAY;
    }

    mVsyncState = (hwc2_vsync_t)enabled;

    return HWC2_ERROR_NONE;
}

int32_t ExynosDisplay::validateDisplay(
        uint32_t* outNumTypes, uint32_t* outNumRequests) {
    DISPLAY_ATRACE_CALL();
    gettimeofday(&updateTimeInfo.lastValidateTime, NULL);
    Mutex::Autolock lock(mDisplayMutex);

    if (mPauseDisplay) return HWC2_ERROR_NONE;

    if ((mGeometryChanged & GEOMETRY_DISPLAY_RESOLUTION_CHANGED) &&
            !isFullScreenComposition()) {
        ALOGD("validateDisplay: drop invalid frame during resolution switch");
        return HWC2_ERROR_NONE;
    }

    int ret = NO_ERROR;
    bool validateError = false;
    mUpdateEventCnt++;
    mUpdateCallCnt++;
    mLastUpdateTimeStamp = systemTime(SYSTEM_TIME_MONOTONIC);

    if (usePowerHintSession()) {
        mValidateStartTime = mLastUpdateTimeStamp;
        mExpectedPresentTime = getExpectedPresentTime(*mValidateStartTime);
        auto target =
                min(mExpectedPresentTime - *mValidateStartTime, static_cast<nsecs_t>(mVsyncPeriod));
        mPowerHalHint.signalTargetWorkDuration(target);
        std::optional<nsecs_t> predictedDuration = getPredictedDuration(true);
        if (predictedDuration.has_value()) {
            mPowerHalHint.signalActualWorkDuration(*predictedDuration);
        }
    }

    checkIgnoreLayers();
    if (mLayers.size() == 0)
        DISPLAY_LOGI("%s:: validateDisplay layer size is 0", __func__);
    else
        mLayers.vector_sort();

    for (size_t i = 0; i < mLayers.size(); i++) mLayers[i]->setSrcAcquireFence();

    doPreProcessing();
    checkLayerFps();
    if (exynosHWCControl.useDynamicRecomp == true && mDREnable)
        checkDynamicReCompMode();

    if (exynosHWCControl.useDynamicRecomp == true &&
        mDevice->isDynamicRecompositionThreadAlive() == false &&
        mDevice->mDRLoopStatus == false) {
        mDevice->dynamicRecompositionThreadCreate();
    }

    if ((ret = mResourceManager->assignResource(this)) != NO_ERROR) {
        validateError = true;
        HWC_LOGE(this, "%s:: assignResource() fail, display(%d), ret(%d)", __func__, mDisplayId, ret);
        String8 errString;
        errString.appendFormat("%s:: assignResource() fail, display(%d), ret(%d)\n",
                __func__, mDisplayId, ret);
        printDebugInfos(errString);
        mDisplayInterface->setForcePanic();
    }

    updateBrightnessState();

    if ((ret = updateColorConversionInfo()) != NO_ERROR) {
        validateError = true;
        DISPLAY_LOGE("%s:: updateColorConversionInfo() fail, ret(%d)",
                __func__, ret);
    }

    if ((ret = skipStaticLayers(mClientCompositionInfo)) != NO_ERROR) {
        validateError = true;
        HWC_LOGE(this, "%s:: skipStaticLayers() fail, display(%d), ret(%d)", __func__, mDisplayId, ret);
    } else {
        if ((mClientCompositionInfo.mHasCompositionLayer) &&
            (mClientCompositionInfo.mSkipFlag == false)) {
            /* Initialize compositionType */
            for (size_t i = (size_t)mClientCompositionInfo.mFirstIndex; i <= (size_t)mClientCompositionInfo.mLastIndex; i++) {
                if (mLayers[i]->mOverlayPriority >= ePriorityHigh)
                    continue;
                mLayers[i]->mValidateCompositionType = HWC2_COMPOSITION_CLIENT;
            }
        }
    }

    mRenderingState = RENDERING_STATE_VALIDATED;

    /*
     * HWC should update performanceInfo even if assignResource is skipped
     * HWC excludes the layer from performance calculation
     * if there is no buffer update. (using ExynosMPP::canSkipProcessing())
     * Therefore performanceInfo should be calculated again if only the buffer is updated.
     */
    if ((ret = mDevice->mResourceManager->deliverPerformanceInfo()) != NO_ERROR) {
        HWC_LOGE(NULL,"%s:: deliverPerformanceInfo() error (%d)",
                __func__, ret);
    }

    if ((validateError == false) && (mDisplayControl.earlyStartMPP == true)) {
        if ((ret = startPostProcessing()) != NO_ERROR)
            validateError = true;
    }

    if (validateError) {
        setGeometryChanged(GEOMETRY_ERROR_CASE);
        mClientCompositionInfo.mSkipStaticInitFlag = false;
        mExynosCompositionInfo.mSkipStaticInitFlag = false;
        mResourceManager->resetAssignedResources(this, true);
        mClientCompositionInfo.initializeInfos(this);
        mExynosCompositionInfo.initializeInfos(this);
        for (uint32_t i = 0; i < mLayers.size(); i++) {
            ExynosLayer *layer = mLayers[i];
            layer->mOverlayInfo |= eResourceAssignFail;
            layer->mValidateCompositionType = HWC2_COMPOSITION_CLIENT;
            addClientCompositionLayer(i);
        }
        mResourceManager->assignCompositionTarget(this, COMPOSITION_CLIENT);
        mResourceManager->assignWindow(this);
    }

    int32_t displayRequests = 0;
    if ((ret = getChangedCompositionTypes(outNumTypes, NULL, NULL)) != NO_ERROR) {
        HWC_LOGE(this, "%s:: getChangedCompositionTypes() fail, display(%d), ret(%d)", __func__, mDisplayId, ret);
        setGeometryChanged(GEOMETRY_ERROR_CASE);
    }
    if ((ret = getDisplayRequests(&displayRequests, outNumRequests, NULL, NULL)) != NO_ERROR) {
        HWC_LOGE(this, "%s:: getDisplayRequests() fail, display(%d), ret(%d)", __func__, mDisplayId, ret);
        setGeometryChanged(GEOMETRY_ERROR_CASE);
    }

    mSkipFrame = false;

    if ((*outNumTypes == 0) && (*outNumRequests == 0))
        return HWC2_ERROR_NONE;

    if (usePowerHintSession()) {
        mValidationDuration = systemTime(SYSTEM_TIME_MONOTONIC) - *mValidateStartTime;
    }

    return HWC2_ERROR_HAS_CHANGES;
}

int32_t ExynosDisplay::startPostProcessing()
{
    int ret = NO_ERROR;
    String8 errString;

    float assignedCapacity = mResourceManager->getAssignedCapacity(MPP_G2D);

    if (assignedCapacity > (mResourceManager->getM2MCapa(MPP_G2D) * MPP_CAPA_OVER_THRESHOLD)) {
        errString.appendFormat("Assigned capacity for exynos composition is over restriction (%f)",
                assignedCapacity);
        goto err;
    }

    if ((ret = doExynosComposition()) != NO_ERROR) {
        errString.appendFormat("exynosComposition fail (%d)\n", ret);
        goto err;
    }

    // loop for all layer
    for (size_t i=0; i < mLayers.size(); i++) {
        if((mLayers[i]->mValidateCompositionType == HWC2_COMPOSITION_DEVICE) &&
           (mLayers[i]->mM2mMPP != NULL)) {
            /* mAcquireFence is updated, Update image info */
            struct exynos_image srcImg, dstImg, midImg;
            mLayers[i]->setSrcExynosImage(&srcImg);
            mLayers[i]->setDstExynosImage(&dstImg);
            mLayers[i]->setExynosImage(srcImg, dstImg);
            ExynosMPP *m2mMpp = mLayers[i]->mM2mMPP;
            srcImg = mLayers[i]->mSrcImg;
            midImg = mLayers[i]->mMidImg;
            m2mMpp->requestHWStateChange(MPP_HW_STATE_RUNNING);
            if ((ret = m2mMpp->doPostProcessing(srcImg, midImg)) != NO_ERROR) {
                DISPLAY_LOGE("%s:: doPostProcessing() failed, layer(%zu), ret(%d)",
                        __func__, i, ret);
                errString.appendFormat("%s:: doPostProcessing() failed, layer(%zu), ret(%d)\n",
                        __func__, i, ret);
                goto err;
            } else {
                /* This should be closed by lib for each resource */
                mLayers[i]->mAcquireFence = -1;
            }
        }
    }
    return ret;
err:
    printDebugInfos(errString);
    closeFences();
    mDisplayInterface->setForcePanic();
    return -EINVAL;
}

int32_t ExynosDisplay::setCursorPositionAsync(uint32_t x_pos, uint32_t y_pos) {
    mDisplayInterface->setCursorPositionAsync(x_pos, y_pos);
    return HWC2_ERROR_NONE;
}

// clang-format off
void ExynosDisplay::dumpConfig(const exynos_win_config_data &c)
{
    DISPLAY_LOGD(eDebugWinConfig|eDebugSkipStaicLayer, "\tstate = %u", c.state);
    if (c.state == c.WIN_STATE_COLOR) {
        DISPLAY_LOGD(eDebugWinConfig|eDebugSkipStaicLayer,
                "\t\tx = %d, y = %d, width = %d, height = %d, color = %u, alpha = %f\n",
                c.dst.x, c.dst.y, c.dst.w, c.dst.h, c.color, c.plane_alpha);
    } else/* if (c.state != c.WIN_STATE_DISABLED) */{
        DISPLAY_LOGD(eDebugWinConfig|eDebugSkipStaicLayer, "\t\tfd = (%d, %d, %d), acq_fence = %d, rel_fence = %d "
                "src_f_w = %u, src_f_h = %u, src_x = %d, src_y = %d, src_w = %u, src_h = %u, "
                "dst_f_w = %u, dst_f_h = %u, dst_x = %d, dst_y = %d, dst_w = %u, dst_h = %u, "
                "format = %u, pa = %f, transform = %d, dataspace = 0x%8x, hdr_enable = %d, blending = %u, "
                "protection = %u, compression = %d, compression_src = %d, transparent(x:%d, y:%d, w:%u, h:%u), "
                "block(x:%d, y:%d, w:%u, h:%u), opaque(x:%d, y:%d, w:%u, h:%u)",
                c.fd_idma[0], c.fd_idma[1], c.fd_idma[2],
                c.acq_fence, c.rel_fence,
                c.src.f_w, c.src.f_h, c.src.x, c.src.y, c.src.w, c.src.h,
                c.dst.f_w, c.dst.f_h, c.dst.x, c.dst.y, c.dst.w, c.dst.h,
                c.format, c.plane_alpha, c.transform, c.dataspace, c.hdr_enable,
                c.blending, c.protection, c.compression, c.comp_src,
                c.transparent_area.x, c.transparent_area.y, c.transparent_area.w, c.transparent_area.h,
                c.block_area.x, c.block_area.y, c.block_area.w, c.block_area.h,
                c.opaque_area.x, c.opaque_area.y, c.opaque_area.w, c.opaque_area.h);
    }
}

void ExynosDisplay::dump(String8& result)
{
    Mutex::Autolock lock(mDisplayMutex);
    result.appendFormat("[%s] display information size: %d x %d, vsyncState: %d, colorMode: %d, "
                        "colorTransformHint: %d, orientation %d\n",
                        mDisplayName.string(), mXres, mYres, mVsyncState, mColorMode,
                        mColorTransformHint, mMountOrientation);
    mClientCompositionInfo.dump(result);
    mExynosCompositionInfo.dump(result);

    result.appendFormat("PanelGammaSource (%d)\n\n", GetCurrentPanelGammaSource());

    if (mLayers.size()) {
        result.appendFormat("============================== dump layers ===========================================\n");
        for (uint32_t i = 0; i < mLayers.size(); i++) {
            ExynosLayer *layer = mLayers[i];
            layer->dump(result);
        }
    }
    if (mIgnoreLayers.size()) {
        result.appendFormat("\n============================== dump ignore layers ===========================================\n");
        for (uint32_t i = 0; i < mIgnoreLayers.size(); i++) {
            ExynosLayer *layer = mIgnoreLayers[i];
            layer->dump(result);
        }
    }
    result.appendFormat("\n");
    if (mBrightnessController) {
        mBrightnessController->dump(result);
    }
}

void ExynosDisplay::dumpConfig(String8 &result, const exynos_win_config_data &c)
{
    result.appendFormat("\tstate = %u\n", c.state);
    if (c.state == c.WIN_STATE_COLOR) {
        result.appendFormat("\t\tx = %d, y = %d, width = %d, height = %d, color = %u, alpha = %f\n",
                c.dst.x, c.dst.y, c.dst.w, c.dst.h, c.color, c.plane_alpha);
    } else/* if (c.state != c.WIN_STATE_DISABLED) */{
        result.appendFormat("\t\tfd = (%d, %d, %d), acq_fence = %d, rel_fence = %d "
                "src_f_w = %u, src_f_h = %u, src_x = %d, src_y = %d, src_w = %u, src_h = %u, "
                "dst_f_w = %u, dst_f_h = %u, dst_x = %d, dst_y = %d, dst_w = %u, dst_h = %u, "
                "format = %u, pa = %f, transform = %d, dataspace = 0x%8x, hdr_enable = %d, blending = %u, "
                "protection = %u, compression = %d, compression_src = %d, transparent(x:%d, y:%d, w:%u, h:%u), "
                "block(x:%d, y:%d, w:%u, h:%u), opaque(x:%d, y:%d, w:%u, h:%u)\n",
                c.fd_idma[0], c.fd_idma[1], c.fd_idma[2],
                c.acq_fence, c.rel_fence,
                c.src.f_w, c.src.f_h, c.src.x, c.src.y, c.src.w, c.src.h,
                c.dst.f_w, c.dst.f_h, c.dst.x, c.dst.y, c.dst.w, c.dst.h,
                c.format, c.plane_alpha, c.transform, c.dataspace, c.hdr_enable, c.blending, c.protection,
                c.compression, c.comp_src,
                c.transparent_area.x, c.transparent_area.y, c.transparent_area.w, c.transparent_area.h,
                c.block_area.x, c.block_area.y, c.block_area.w, c.block_area.h,
                c.opaque_area.x, c.opaque_area.y, c.opaque_area.w, c.opaque_area.h);
    }
}

void ExynosDisplay::printConfig(exynos_win_config_data &c)
{
    ALOGD("\tstate = %u", c.state);
    if (c.state == c.WIN_STATE_COLOR) {
        ALOGD("\t\tx = %d, y = %d, width = %d, height = %d, color = %u, alpha = %f\n",
                c.dst.x, c.dst.y, c.dst.w, c.dst.h, c.color, c.plane_alpha);
    } else/* if (c.state != c.WIN_STATE_DISABLED) */{
        ALOGD("\t\tfd = (%d, %d, %d), acq_fence = %d, rel_fence = %d "
                "src_f_w = %u, src_f_h = %u, src_x = %d, src_y = %d, src_w = %u, src_h = %u, "
                "dst_f_w = %u, dst_f_h = %u, dst_x = %d, dst_y = %d, dst_w = %u, dst_h = %u, "
                "format = %u, pa = %f, transform = %d, dataspace = 0x%8x, hdr_enable = %d, blending = %u, "
                "protection = %u, compression = %d, compression_src = %d, transparent(x:%d, y:%d, w:%u, h:%u), "
                "block(x:%d, y:%d, w:%u, h:%u), opaque(x:%d, y:%d, w:%u, h:%u)",
                c.fd_idma[0], c.fd_idma[1], c.fd_idma[2],
                c.acq_fence, c.rel_fence,
                c.src.f_w, c.src.f_h, c.src.x, c.src.y, c.src.w, c.src.h,
                c.dst.f_w, c.dst.f_h, c.dst.x, c.dst.y, c.dst.w, c.dst.h,
                c.format, c.plane_alpha, c.transform, c.dataspace, c.hdr_enable, c.blending, c.protection,
                c.compression, c.comp_src,
                c.transparent_area.x, c.transparent_area.y, c.transparent_area.w, c.transparent_area.h,
                c.block_area.x, c.block_area.y, c.block_area.w, c.block_area.h,
                c.opaque_area.x, c.opaque_area.y, c.opaque_area.w, c.opaque_area.h);
    }
}
// clang-format on

int32_t ExynosDisplay::setCompositionTargetExynosImage(uint32_t targetType, exynos_image *src_img, exynos_image *dst_img)
{
    std::optional<ExynosCompositionInfo> compositionInfo;

    if (targetType == COMPOSITION_CLIENT)
        compositionInfo = mClientCompositionInfo;
    else if (targetType == COMPOSITION_EXYNOS)
        compositionInfo = mExynosCompositionInfo;

    if (!compositionInfo) return -EINVAL;

    src_img->fullWidth = mXres;
    src_img->fullHeight = mYres;
    /* To do */
    /* Fb crop should be set hear */
    src_img->x = 0;
    src_img->y = 0;
    src_img->w = mXres;
    src_img->h = mYres;

    if (compositionInfo->mTargetBuffer != NULL) {
        src_img->bufferHandle = compositionInfo->mTargetBuffer;

        VendorGraphicBufferMeta gmeta(compositionInfo->mTargetBuffer);
        src_img->format = gmeta.format;
        src_img->usageFlags = gmeta.producer_usage;
    } else {
        src_img->bufferHandle = NULL;
        src_img->format = HAL_PIXEL_FORMAT_RGBA_8888;
        src_img->usageFlags = 0;
    }
    src_img->layerFlags = 0x0;
    src_img->acquireFenceFd = compositionInfo->mAcquireFence;
    src_img->releaseFenceFd = -1;
    src_img->dataSpace = compositionInfo->mDataSpace;
    src_img->blending = HWC2_BLEND_MODE_PREMULTIPLIED;
    src_img->transform = 0;
    src_img->compressed = compositionInfo->mCompressed;
    src_img->planeAlpha = 1;
    src_img->zOrder = 0;
    if ((targetType == COMPOSITION_CLIENT) && (mType == HWC_DISPLAY_VIRTUAL)) {
        if (compositionInfo->mLastIndex < mExynosCompositionInfo.mLastIndex)
            src_img->zOrder = 0;
        else
            src_img->zOrder = 1000;
    }

    dst_img->fullWidth = mXres;
    dst_img->fullHeight = mYres;
    /* To do */
    /* Fb crop should be set hear */
    dst_img->x = 0;
    dst_img->y = 0;
    dst_img->w = mXres;
    dst_img->h = mYres;

    dst_img->bufferHandle = NULL;
    dst_img->format = HAL_PIXEL_FORMAT_RGBA_8888;
    dst_img->usageFlags = 0;

    dst_img->layerFlags = 0x0;
    dst_img->acquireFenceFd = -1;
    dst_img->releaseFenceFd = -1;
    dst_img->dataSpace = src_img->dataSpace;
    if (mColorMode != HAL_COLOR_MODE_NATIVE)
        dst_img->dataSpace = colorModeToDataspace(mColorMode);
    dst_img->blending = HWC2_BLEND_MODE_NONE;
    dst_img->transform = 0;
    dst_img->compressed = compositionInfo->mCompressed;
    dst_img->planeAlpha = 1;
    dst_img->zOrder = src_img->zOrder;

    return NO_ERROR;
}

int32_t ExynosDisplay::initializeValidateInfos()
{
    mCursorIndex = -1;
    for (uint32_t i = 0; i < mLayers.size(); i++) {
        ExynosLayer *layer = mLayers[i];
        layer->mValidateCompositionType = HWC2_COMPOSITION_INVALID;
        layer->mOverlayInfo = 0;
        if ((mDisplayControl.cursorSupport == true) &&
            (mLayers[i]->mCompositionType == HWC2_COMPOSITION_CURSOR))
            mCursorIndex = i;
    }

    exynos_image src_img;
    exynos_image dst_img;

    mClientCompositionInfo.initializeInfos(this);
    setCompositionTargetExynosImage(COMPOSITION_CLIENT, &src_img, &dst_img);
    mClientCompositionInfo.setExynosImage(src_img, dst_img);

    mExynosCompositionInfo.initializeInfos(this);
    setCompositionTargetExynosImage(COMPOSITION_EXYNOS, &src_img, &dst_img);
    mExynosCompositionInfo.setExynosImage(src_img, dst_img);

    return NO_ERROR;
}

int32_t ExynosDisplay::addClientCompositionLayer(uint32_t layerIndex)
{
    bool exynosCompositionChanged = false;
    int32_t ret = NO_ERROR;

    DISPLAY_LOGD(eDebugResourceManager, "[%d] layer is added to client composition", layerIndex);

    if (mClientCompositionInfo.mHasCompositionLayer == false) {
        mClientCompositionInfo.mFirstIndex = layerIndex;
        mClientCompositionInfo.mLastIndex = layerIndex;
        mClientCompositionInfo.mHasCompositionLayer = true;
        return EXYNOS_ERROR_CHANGED;
    } else {
        mClientCompositionInfo.mFirstIndex = min(mClientCompositionInfo.mFirstIndex, (int32_t)layerIndex);
        mClientCompositionInfo.mLastIndex = max(mClientCompositionInfo.mLastIndex, (int32_t)layerIndex);
    }
    DISPLAY_LOGD(eDebugResourceManager, "\tClient composition range [%d] - [%d]",
            mClientCompositionInfo.mFirstIndex, mClientCompositionInfo.mLastIndex);

    if ((mClientCompositionInfo.mFirstIndex < 0) || (mClientCompositionInfo.mLastIndex < 0))
    {
        HWC_LOGE(this, "%s:: mClientCompositionInfo.mHasCompositionLayer is true "
                "but index is not valid (firstIndex: %d, lastIndex: %d)",
                __func__, mClientCompositionInfo.mFirstIndex,
                mClientCompositionInfo.mLastIndex);
        return -EINVAL;
    }

    /* handle sandwiched layers */
    for (uint32_t i = (uint32_t)mClientCompositionInfo.mFirstIndex + 1; i < (uint32_t)mClientCompositionInfo.mLastIndex; i++) {
        ExynosLayer *layer = mLayers[i];
        if (layer->needClearClientTarget()) {
            DISPLAY_LOGD(eDebugResourceManager,
                         "\t[%d] layer is opaque and has high or max priority (%d)", i,
                         layer->mOverlayPriority);
            continue;
        }
        if (layer->mValidateCompositionType != HWC2_COMPOSITION_CLIENT)
        {
            DISPLAY_LOGD(eDebugResourceManager, "\t[%d] layer changed", i);
            if (layer->mValidateCompositionType == HWC2_COMPOSITION_EXYNOS)
                exynosCompositionChanged = true;
            else {
                if (layer->mValidateCompositionType == HWC2_COMPOSITION_DEVICE) mWindowNumUsed--;
            }
            layer->resetAssignedResource();
            layer->mValidateCompositionType = HWC2_COMPOSITION_CLIENT;
            layer->mOverlayInfo |= eSandwitchedBetweenGLES;
        }
    }

    /* Check Exynos Composition info is changed */
    if (exynosCompositionChanged) {
        DISPLAY_LOGD(eDebugResourceManager, "exynos composition [%d] - [%d] is changed",
                mExynosCompositionInfo.mFirstIndex, mExynosCompositionInfo.mLastIndex);
        uint32_t newFirstIndex = ~0;
        int32_t newLastIndex = -1;

        if ((mExynosCompositionInfo.mFirstIndex < 0) || (mExynosCompositionInfo.mLastIndex < 0))
        {
            HWC_LOGE(this, "%s:: mExynosCompositionInfo.mHasCompositionLayer should be true(%d) "
                    "but index is not valid (firstIndex: %d, lastIndex: %d)",
                    __func__, mExynosCompositionInfo.mHasCompositionLayer,
                    mExynosCompositionInfo.mFirstIndex,
                    mExynosCompositionInfo.mLastIndex);
            return -EINVAL;
        }

        for (uint32_t i = 0; i < mLayers.size(); i++)
        {
            ExynosLayer *exynosLayer = mLayers[i];
            if (exynosLayer->mValidateCompositionType == HWC2_COMPOSITION_EXYNOS) {
                newFirstIndex = min(newFirstIndex, i);
                newLastIndex = max(newLastIndex, (int32_t)i);
            }
        }

        DISPLAY_LOGD(eDebugResourceManager, "changed exynos composition [%d] - [%d]",
                newFirstIndex, newLastIndex);

        /* There is no exynos composition layer */
        if (newFirstIndex == (uint32_t)~0)
        {
            mExynosCompositionInfo.initializeInfos(this);
            ret = EXYNOS_ERROR_CHANGED;
        } else {
            mExynosCompositionInfo.mFirstIndex = newFirstIndex;
            mExynosCompositionInfo.mLastIndex = newLastIndex;
        }
    }

    DISPLAY_LOGD(eDebugResourceManager, "\tresult changeFlag(0x%8x)", ret);
    DISPLAY_LOGD(eDebugResourceManager, "\tClient composition(%d) range [%d] - [%d]",
            mClientCompositionInfo.mHasCompositionLayer,
            mClientCompositionInfo.mFirstIndex, mClientCompositionInfo.mLastIndex);
    DISPLAY_LOGD(eDebugResourceManager, "\tExynos composition(%d) range [%d] - [%d]",
            mExynosCompositionInfo.mHasCompositionLayer,
            mExynosCompositionInfo.mFirstIndex, mExynosCompositionInfo.mLastIndex);

    return ret;
}
int32_t ExynosDisplay::removeClientCompositionLayer(uint32_t layerIndex)
{
    int32_t ret = NO_ERROR;

    DISPLAY_LOGD(eDebugResourceManager, "[%d] - [%d] [%d] layer is removed from client composition",
            mClientCompositionInfo.mFirstIndex, mClientCompositionInfo.mLastIndex,
            layerIndex);

    /* Only first layer or last layer can be removed */
    if ((mClientCompositionInfo.mHasCompositionLayer == false) ||
        ((mClientCompositionInfo.mFirstIndex != (int32_t)layerIndex) &&
         (mClientCompositionInfo.mLastIndex != (int32_t)layerIndex))) {
        DISPLAY_LOGE("removeClientCompositionLayer() error, [%d] - [%d], layer[%d]",
                mClientCompositionInfo.mFirstIndex, mClientCompositionInfo.mLastIndex,
                layerIndex);
        return -EINVAL;
    }

    if (mClientCompositionInfo.mFirstIndex == mClientCompositionInfo.mLastIndex) {
        ExynosMPP *otfMPP = mClientCompositionInfo.mOtfMPP;
        if (otfMPP != NULL)
            otfMPP->resetAssignedState();
        else {
            DISPLAY_LOGE("mClientCompositionInfo.mOtfMPP is NULL");
            return -EINVAL;
        }
        mClientCompositionInfo.initializeInfos(this);
        mWindowNumUsed--;
    } else if ((int32_t)layerIndex == mClientCompositionInfo.mFirstIndex)
        mClientCompositionInfo.mFirstIndex++;
    else
        mClientCompositionInfo.mLastIndex--;

    DISPLAY_LOGD(eDebugResourceManager, "\tClient composition(%d) range [%d] - [%d]",
            mClientCompositionInfo.mHasCompositionLayer,
            mClientCompositionInfo.mFirstIndex, mClientCompositionInfo.mLastIndex);

    return ret;
}

int32_t ExynosDisplay::addExynosCompositionLayer(uint32_t layerIndex, float totalUsedCapa) {
    bool invalidFlag = false;
    int32_t changeFlag = NO_ERROR;
    int ret = 0;
    int32_t startIndex;
    int32_t endIndex;

    DISPLAY_LOGD(eDebugResourceManager, "[%d] layer is added to exynos composition", layerIndex);

    if (mExynosCompositionInfo.mHasCompositionLayer == false) {
        mExynosCompositionInfo.mFirstIndex = layerIndex;
        mExynosCompositionInfo.mLastIndex = layerIndex;
        mExynosCompositionInfo.mHasCompositionLayer = true;
        return EXYNOS_ERROR_CHANGED;
    } else {
        mExynosCompositionInfo.mFirstIndex = min(mExynosCompositionInfo.mFirstIndex, (int32_t)layerIndex);
        mExynosCompositionInfo.mLastIndex = max(mExynosCompositionInfo.mLastIndex, (int32_t)layerIndex);
    }

    DISPLAY_LOGD(eDebugResourceManager, "\tExynos composition range [%d] - [%d]",
            mExynosCompositionInfo.mFirstIndex, mExynosCompositionInfo.mLastIndex);

    ExynosMPP *m2mMPP = mExynosCompositionInfo.mM2mMPP;

    if (m2mMPP == NULL) {
        DISPLAY_LOGE("exynosComposition m2mMPP is NULL");
        return -EINVAL;
    }

    startIndex = mExynosCompositionInfo.mFirstIndex;
    endIndex = mExynosCompositionInfo.mLastIndex;

    if ((startIndex < 0) || (endIndex < 0) ||
        (startIndex >= (int32_t)mLayers.size()) || (endIndex >= (int32_t)mLayers.size())) {
        DISPLAY_LOGE("exynosComposition invalid index (%d), (%d)", startIndex, endIndex);
        return -EINVAL;
    }

    int32_t maxPriorityIndex = -1;

    uint32_t highPriorityIndex = 0;
    uint32_t highPriorityNum = 0;
    int32_t highPriorityCheck = 0;
    std::vector<int32_t> highPriority;
    highPriority.assign(mLayers.size(), -1);
    /* handle sandwiched layers */
    for (int32_t i = startIndex; i <= endIndex; i++) {
        ExynosLayer *layer = mLayers[i];
        if (layer == NULL) {
            DISPLAY_LOGE("layer[%d] layer is null", i);
            continue;
        }

        if (layer->mOverlayPriority == ePriorityMax &&
                m2mMPP->mLogicalType == MPP_LOGICAL_G2D_COMBO) {
            DISPLAY_LOGD(eDebugResourceManager, "\tG2D will be assgined for only [%d] layer", i);
            invalidFlag = true;
            maxPriorityIndex = i;
            continue;
        }

        if (layer->mOverlayPriority >= ePriorityHigh)
        {
            DISPLAY_LOGD(eDebugResourceManager, "\t[%d] layer has high priority", i);
            highPriority[highPriorityIndex++] = i;
            highPriorityNum++;
            continue;
        }

        if (layer->mValidateCompositionType == HWC2_COMPOSITION_EXYNOS)
            continue;

        exynos_image src_img;
        exynos_image dst_img;
        layer->setSrcExynosImage(&src_img);
        layer->setDstExynosImage(&dst_img);
        layer->setExynosMidImage(dst_img);
        bool isAssignable = false;
        if ((layer->mSupportedMPPFlag & m2mMPP->mLogicalType) != 0)
            isAssignable = m2mMPP->isAssignable(this, src_img, dst_img, totalUsedCapa);

        if (layer->mValidateCompositionType == HWC2_COMPOSITION_CLIENT)
        {
            DISPLAY_LOGD(eDebugResourceManager, "\t[%d] layer is client composition", i);
            invalidFlag = true;
        } else if (((layer->mSupportedMPPFlag & m2mMPP->mLogicalType) == 0) ||
                   (isAssignable == false))
        {
            DISPLAY_LOGD(eDebugResourceManager, "\t[%d] layer is not supported by G2D", i);
            invalidFlag = true;
            layer->resetAssignedResource();
            layer->mValidateCompositionType = HWC2_COMPOSITION_CLIENT;
            if ((ret = addClientCompositionLayer(i)) < 0)
                return ret;
            changeFlag |= ret;
        } else if ((layer->mValidateCompositionType == HWC2_COMPOSITION_DEVICE) ||
                   (layer->mValidateCompositionType == HWC2_COMPOSITION_INVALID)) {
            DISPLAY_LOGD(eDebugResourceManager, "\t[%d] layer changed", i);
            layer->mOverlayInfo |= eSandwitchedBetweenEXYNOS;
            layer->resetAssignedResource();
            if ((ret = m2mMPP->assignMPP(this, layer)) != NO_ERROR)
            {
                HWC_LOGE(this, "%s:: %s MPP assignMPP() error (%d)",
                        __func__, m2mMPP->mName.string(), ret);
                return ret;
            }
            if (layer->mValidateCompositionType == HWC2_COMPOSITION_DEVICE) mWindowNumUsed--;
            layer->mValidateCompositionType = HWC2_COMPOSITION_EXYNOS;
            mExynosCompositionInfo.mFirstIndex = min(mExynosCompositionInfo.mFirstIndex, (int32_t)i);
            mExynosCompositionInfo.mLastIndex = max(mExynosCompositionInfo.mLastIndex, (int32_t)i);
        } else {
            DISPLAY_LOGD(eDebugResourceManager, "\t[%d] layer has known type (%d)", i,
                         layer->mValidateCompositionType);
        }
    }

    if (invalidFlag) {
        DISPLAY_LOGD(eDebugResourceManager, "\tClient composition range [%d] - [%d]",
                mClientCompositionInfo.mFirstIndex, mClientCompositionInfo.mLastIndex);
        DISPLAY_LOGD(eDebugResourceManager, "\tExynos composition range [%d] - [%d], highPriorityNum[%d]",
                mExynosCompositionInfo.mFirstIndex, mExynosCompositionInfo.mLastIndex, highPriorityNum);

        if (m2mMPP->mLogicalType == MPP_LOGICAL_G2D_COMBO && maxPriorityIndex >= 0) {
            startIndex = mExynosCompositionInfo.mFirstIndex;
            endIndex = mExynosCompositionInfo.mLastIndex;

            for (int32_t i = startIndex; i <= endIndex; i++) {
                if (mLayers[i]->mOverlayPriority == ePriorityMax ||
                        mLayers[i]->mValidateCompositionType == HWC2_COMPOSITION_CLIENT)
                    continue;
                mLayers[i]->resetAssignedResource();
                mLayers[i]->mValidateCompositionType = HWC2_COMPOSITION_CLIENT;
                if ((ret = addClientCompositionLayer(i)) < 0)
                    return ret;
                changeFlag |= ret;
            }

            if (mLayers[maxPriorityIndex]->mValidateCompositionType
                    != HWC2_COMPOSITION_EXYNOS) {
                mLayers[maxPriorityIndex]->mValidateCompositionType = HWC2_COMPOSITION_EXYNOS;
                mLayers[maxPriorityIndex]->resetAssignedResource();
                if ((ret = m2mMPP->assignMPP(this, mLayers[maxPriorityIndex])) != NO_ERROR)
                {
                    ALOGE("%s:: %s MPP assignMPP() error (%d)",
                            __func__, m2mMPP->mName.string(), ret);
                    return ret;
                }
            }

            mExynosCompositionInfo.mFirstIndex = maxPriorityIndex;
            mExynosCompositionInfo.mLastIndex = maxPriorityIndex;
        }

        /* Check if exynos comosition nests GLES composition */
        if ((mClientCompositionInfo.mHasCompositionLayer) &&
            (mExynosCompositionInfo.mFirstIndex < mClientCompositionInfo.mFirstIndex) &&
            (mClientCompositionInfo.mFirstIndex < mExynosCompositionInfo.mLastIndex) &&
            (mExynosCompositionInfo.mFirstIndex < mClientCompositionInfo.mLastIndex) &&
            (mClientCompositionInfo.mLastIndex < mExynosCompositionInfo.mLastIndex)) {

            if ((mClientCompositionInfo.mFirstIndex - mExynosCompositionInfo.mFirstIndex) <
                (mExynosCompositionInfo.mLastIndex - mClientCompositionInfo.mLastIndex)) {
                mLayers[mExynosCompositionInfo.mFirstIndex]->resetAssignedResource();
                mLayers[mExynosCompositionInfo.mFirstIndex]->mValidateCompositionType = HWC2_COMPOSITION_CLIENT;
                if ((ret = addClientCompositionLayer(mExynosCompositionInfo.mFirstIndex)) < 0)
                    return ret;
                mExynosCompositionInfo.mFirstIndex = mClientCompositionInfo.mLastIndex + 1;
                changeFlag |= ret;
            } else {
                mLayers[mExynosCompositionInfo.mLastIndex]->resetAssignedResource();
                mLayers[mExynosCompositionInfo.mLastIndex]->mValidateCompositionType = HWC2_COMPOSITION_CLIENT;
                if ((ret = addClientCompositionLayer(mExynosCompositionInfo.mLastIndex)) < 0)
                    return ret;
                mExynosCompositionInfo.mLastIndex = (mClientCompositionInfo.mFirstIndex - 1);
                changeFlag |= ret;
            }
        }
    }

    if (highPriorityNum > 0 && (m2mMPP->mLogicalType != MPP_LOGICAL_G2D_COMBO)) {
        for (uint32_t i = 0; i < highPriorityNum; i++) {
            if ((int32_t)highPriority[i] == mExynosCompositionInfo.mFirstIndex)
                mExynosCompositionInfo.mFirstIndex++;
            else if ((int32_t)highPriority[i] == mExynosCompositionInfo.mLastIndex)
                mExynosCompositionInfo.mLastIndex--;
        }
    }

    if ((mExynosCompositionInfo.mFirstIndex < 0) ||
        (mExynosCompositionInfo.mFirstIndex >= (int)mLayers.size()) ||
        (mExynosCompositionInfo.mLastIndex < 0) ||
        (mExynosCompositionInfo.mLastIndex >= (int)mLayers.size()) ||
        (mExynosCompositionInfo.mFirstIndex > mExynosCompositionInfo.mLastIndex))
    {
        DISPLAY_LOGD(eDebugResourceManager, "\texynos composition is disabled, because of invalid index (%d, %d), size(%zu)",
                mExynosCompositionInfo.mFirstIndex, mExynosCompositionInfo.mLastIndex, mLayers.size());
        mExynosCompositionInfo.initializeInfos(this);
        changeFlag = EXYNOS_ERROR_CHANGED;
    }

    for (uint32_t i = 0; i < highPriorityNum; i++) {
        if ((mExynosCompositionInfo.mFirstIndex < (int32_t)highPriority[i]) &&
            ((int32_t)highPriority[i] < mExynosCompositionInfo.mLastIndex)) {
            highPriorityCheck = 1;
            break;
        }
    }


    if (highPriorityCheck && (m2mMPP->mLogicalType != MPP_LOGICAL_G2D_COMBO)) {
        startIndex = mExynosCompositionInfo.mFirstIndex;
        endIndex = mExynosCompositionInfo.mLastIndex;
        DISPLAY_LOGD(eDebugResourceManager, "\texynos composition is disabled because of sandwitched max priority layer (%d, %d)",
                mExynosCompositionInfo.mFirstIndex, mExynosCompositionInfo.mLastIndex);
        for (int32_t i = startIndex; i <= endIndex; i++) {
            int32_t checkPri = 0;
            for (uint32_t j = 0; j < highPriorityNum; j++) {
                if (i == (int32_t)highPriority[j]) {
                    checkPri = 1;
                    break;
                }
            }

            if (checkPri)
                continue;

            mLayers[i]->resetAssignedResource();
            mLayers[i]->mValidateCompositionType = HWC2_COMPOSITION_CLIENT;
            if ((ret = addClientCompositionLayer(i)) < 0)
                HWC_LOGE(this, "%d layer: addClientCompositionLayer() fail", i);
        }
        mExynosCompositionInfo.initializeInfos(this);
        changeFlag = EXYNOS_ERROR_CHANGED;
    }

    DISPLAY_LOGD(eDebugResourceManager, "\tresult changeFlag(0x%8x)", changeFlag);
    DISPLAY_LOGD(eDebugResourceManager, "\tClient composition range [%d] - [%d]",
            mClientCompositionInfo.mFirstIndex, mClientCompositionInfo.mLastIndex);
    DISPLAY_LOGD(eDebugResourceManager, "\tExynos composition range [%d] - [%d]",
            mExynosCompositionInfo.mFirstIndex, mExynosCompositionInfo.mLastIndex);

    return changeFlag;
}

bool ExynosDisplay::windowUpdateExceptions()
{

    if (mExynosCompositionInfo.mHasCompositionLayer) {
        DISPLAY_LOGD(eDebugWindowUpdate, "has exynos composition");
        return true;
    }
    if (mClientCompositionInfo.mHasCompositionLayer) {
        DISPLAY_LOGD(eDebugWindowUpdate, "has client composition");
        return true;
    }

    for (size_t i = 0; i < mLayers.size(); i++) {
        if (mLayers[i]->mM2mMPP != NULL) return true;
        if (mLayers[i]->mLayerBuffer == NULL) return true;
        if (mLayers[i]->mTransform != 0) return true;
    }

    for (size_t i = 0; i < mDpuData.configs.size(); i++) {
        exynos_win_config_data &config = mDpuData.configs[i];
        if (config.state == config.WIN_STATE_BUFFER) {
            if (config.src.w/config.dst.w != 1 || config.src.h/config.dst.h != 1) {
                DISPLAY_LOGD(eDebugWindowUpdate, "Skip reason : scaled");
                return true;
            }
        }
    }

    return false;
}

int ExynosDisplay::handleWindowUpdate()
{
    int ret = NO_ERROR;
    // TODO will be implemented
    unsigned int excp;

    mDpuData.enable_win_update = false;
    /* Init with full size */
    mDpuData.win_update_region.x = 0;
    mDpuData.win_update_region.w = mXres;
    mDpuData.win_update_region.y = 0;
    mDpuData.win_update_region.h = mYres;

    if (exynosHWCControl.windowUpdate != 1) return 0;

    if (mGeometryChanged != 0) {
        DISPLAY_LOGD(eDebugWindowUpdate, "GEOMETRY chnaged 0x%"  PRIx64 "",
                mGeometryChanged);
        return 0;
    }

    if ((mCursorIndex >= 0) && (mCursorIndex < (int32_t)mLayers.size())) {
        ExynosLayer *layer = mLayers[mCursorIndex];
        /* Cursor layer is enabled */
        if (layer->mExynosCompositionType == HWC2_COMPOSITION_DEVICE) {
            return 0;
        }
    }

    /* exceptions */
    if (windowUpdateExceptions())
        return 0;

    hwc_rect mergedRect = {(int)mXres, (int)mYres, 0, 0};
    hwc_rect damageRect = {(int)mXres, (int)mYres, 0, 0};

    for (size_t i = 0; i < mLayers.size(); i++) {
        if (mLayers[i]->mExynosCompositionType == HWC2_COMPOSITION_DISPLAY_DECORATION) {
            continue;
        }
        excp = getLayerRegion(mLayers[i], &damageRect, eDamageRegionByDamage);
        if (excp == eDamageRegionPartial) {
            DISPLAY_LOGD(eDebugWindowUpdate, "layer(%zu) partial : %d, %d, %d, %d", i,
                    damageRect.left, damageRect.top, damageRect.right, damageRect.bottom);
            mergedRect = expand(mergedRect, damageRect);
        }
        else if (excp == eDamageRegionSkip) {
            int32_t windowIndex = mLayers[i]->mWindowIndex;
            if ((ret = checkConfigDstChanged(mDpuData, mLastDpuData, windowIndex)) < 0) {
                return 0;
            } else if (ret > 0) {
                damageRect.left = mLayers[i]->mDisplayFrame.left;
                damageRect.right = mLayers[i]->mDisplayFrame.right;
                damageRect.top = mLayers[i]->mDisplayFrame.top;
                damageRect.bottom = mLayers[i]->mDisplayFrame.bottom;
                DISPLAY_LOGD(eDebugWindowUpdate, "Skip layer (origin) : %d, %d, %d, %d",
                        damageRect.left, damageRect.top, damageRect.right, damageRect.bottom);
                mergedRect = expand(mergedRect, damageRect);
                hwc_rect prevDst = {mLastDpuData.configs[i].dst.x, mLastDpuData.configs[i].dst.y,
                    mLastDpuData.configs[i].dst.x + (int)mLastDpuData.configs[i].dst.w,
                    mLastDpuData.configs[i].dst.y + (int)mLastDpuData.configs[i].dst.h};
                mergedRect = expand(mergedRect, prevDst);
            } else {
                DISPLAY_LOGD(eDebugWindowUpdate, "layer(%zu) skip", i);
                continue;
            }
        }
        else if (excp == eDamageRegionFull) {
            damageRect.left = mLayers[i]->mDisplayFrame.left;
            damageRect.top = mLayers[i]->mDisplayFrame.top;
            damageRect.right = mLayers[i]->mDisplayFrame.right;
            damageRect.bottom = mLayers[i]->mDisplayFrame.bottom;
            DISPLAY_LOGD(eDebugWindowUpdate, "Full layer update : %d, %d, %d, %d", mLayers[i]->mDisplayFrame.left,
                    mLayers[i]->mDisplayFrame.top, mLayers[i]->mDisplayFrame.right, mLayers[i]->mDisplayFrame.bottom);
            mergedRect = expand(mergedRect, damageRect);
        }
        else {
            DISPLAY_LOGD(eDebugWindowUpdate, "Partial canceled, Skip reason (layer %zu) : %d", i, excp);
            return 0;
        }
    }

    if (mergedRect.left == (int32_t)mXres && mergedRect.right == 0 &&
        mergedRect.top == (int32_t)mYres && mergedRect.bottom == 0) {
        DISPLAY_LOGD(eDebugWindowUpdate, "Partial canceled, All layer skiped" );
        return 0;
    }

    DISPLAY_LOGD(eDebugWindowUpdate, "Partial(origin) : %d, %d, %d, %d",
            mergedRect.left, mergedRect.top, mergedRect.right, mergedRect.bottom);

    if (mergedRect.left < 0) mergedRect.left = 0;
    if (mergedRect.right > (int32_t)mXres) mergedRect.right = mXres;
    if (mergedRect.top < 0) mergedRect.top = 0;
    if (mergedRect.bottom > (int32_t)mYres) mergedRect.bottom = mYres;

    if (mergedRect.left == 0 && mergedRect.right == (int32_t)mXres &&
        mergedRect.top == 0 && mergedRect.bottom == (int32_t)mYres) {
        DISPLAY_LOGD(eDebugWindowUpdate, "Partial : Full size");
        mDpuData.enable_win_update = true;
        mDpuData.win_update_region.x = 0;
        mDpuData.win_update_region.w = mXres;
        mDpuData.win_update_region.y = 0;
        mDpuData.win_update_region.h = mYres;
        DISPLAY_LOGD(eDebugWindowUpdate, "window update end ------------------");
        return 0;
    }

    mDpuData.enable_win_update = true;
    mDpuData.win_update_region.x = mergedRect.left;
    mDpuData.win_update_region.w = WIDTH(mergedRect);
    mDpuData.win_update_region.y = mergedRect.top;
    mDpuData.win_update_region.h = HEIGHT(mergedRect);

    DISPLAY_LOGD(eDebugWindowUpdate, "window update end ------------------");
    return 0;
}

unsigned int ExynosDisplay::getLayerRegion(ExynosLayer *layer, hwc_rect *rect_area, uint32_t regionType) {

    android::Vector <hwc_rect_t> hwcRects;
    size_t numRects = 0;

    rect_area->left = INT_MAX;
    rect_area->top = INT_MAX;
    rect_area->right = rect_area->bottom = 0;

    hwcRects = layer->mDamageRects;
    numRects = layer->mDamageNum;

    if ((numRects == 0) || (hwcRects.size() == 0))
        return eDamageRegionFull;

    if ((numRects == 1) && (hwcRects[0].left == 0) && (hwcRects[0].top == 0) &&
            (hwcRects[0].right == 0) && (hwcRects[0].bottom == 0))
        return eDamageRegionSkip;

    switch (regionType) {
    case eDamageRegionByDamage:
        for (size_t j = 0; j < hwcRects.size(); j++) {
            hwc_rect_t rect;

            if ((hwcRects[j].left < 0) || (hwcRects[j].top < 0) ||
                    (hwcRects[j].right < 0) || (hwcRects[j].bottom < 0) ||
                    (hwcRects[j].left >= hwcRects[j].right) || (hwcRects[j].top >= hwcRects[j].bottom) ||
                    (hwcRects[j].right - hwcRects[j].left > WIDTH(layer->mSourceCrop)) ||
                    (hwcRects[j].bottom - hwcRects[j].top > HEIGHT(layer->mSourceCrop))) {
                rect_area->left = INT_MAX;
                rect_area->top = INT_MAX;
                rect_area->right = rect_area->bottom = 0;
                return eDamageRegionFull;
            }

            rect.left = layer->mDisplayFrame.left + hwcRects[j].left - layer->mSourceCrop.left;
            rect.top = layer->mDisplayFrame.top + hwcRects[j].top - layer->mSourceCrop.top;
            rect.right = layer->mDisplayFrame.left + hwcRects[j].right - layer->mSourceCrop.left;
            rect.bottom = layer->mDisplayFrame.top + hwcRects[j].bottom - layer->mSourceCrop.top;
            DISPLAY_LOGD(eDebugWindowUpdate, "Display frame : %d, %d, %d, %d", layer->mDisplayFrame.left,
                    layer->mDisplayFrame.top, layer->mDisplayFrame.right, layer->mDisplayFrame.bottom);
            DISPLAY_LOGD(eDebugWindowUpdate, "hwcRects : %d, %d, %d, %d", hwcRects[j].left,
                    hwcRects[j].top, hwcRects[j].right, hwcRects[j].bottom);
            adjustRect(rect, INT_MAX, INT_MAX);
            /* Get sums of rects */
            *rect_area = expand(*rect_area, rect);
        }
        return eDamageRegionPartial;
        break;
    case eDamageRegionByLayer:
        if (layer->mLastLayerBuffer != layer->mLayerBuffer)
            return eDamageRegionFull;
        else
            return eDamageRegionSkip;
        break;
    default:
        HWC_LOGE(this, "%s:: Invalid regionType (%d)", __func__, regionType);
        return eDamageRegionError;
        break;
    }

    return eDamageRegionFull;
}

uint32_t ExynosDisplay::getRestrictionIndex(int halFormat)
{
    if (isFormatRgb(halFormat))
        return RESTRICTION_RGB;
    else
        return RESTRICTION_YUV;
}

void ExynosDisplay::closeFencesForSkipFrame(rendering_state renderingState)
{
    for (size_t i=0; i < mLayers.size(); i++) {
        if (mLayers[i]->mAcquireFence != -1) {
            mLayers[i]->mAcquireFence = fence_close(mLayers[i]->mAcquireFence, this,
                    FENCE_TYPE_SRC_ACQUIRE, FENCE_IP_LAYER);
        }
    }

    if (mDpuData.readback_info.rel_fence >= 0) {
        mDpuData.readback_info.rel_fence =
            fence_close(mDpuData.readback_info.rel_fence, this,
                    FENCE_TYPE_READBACK_RELEASE, FENCE_IP_FB);
    }
    if (mDpuData.readback_info.acq_fence >= 0) {
        mDpuData.readback_info.acq_fence =
            fence_close(mDpuData.readback_info.acq_fence, this,
                    FENCE_TYPE_READBACK_ACQUIRE, FENCE_IP_DPP);
    }

    if (renderingState >= RENDERING_STATE_VALIDATED) {
        if (mDisplayControl.earlyStartMPP == true) {
            if (mExynosCompositionInfo.mHasCompositionLayer) {
                /*
                 * m2mMPP's release fence for dst buffer was set to
                 * mExynosCompositionInfo.mAcquireFence by startPostProcessing()
                 * in validate time.
                 * This fence should be passed to display driver
                 * but it wont't because this frame will not be presented.
                 * So fence should be closed.
                 */
                mExynosCompositionInfo.mAcquireFence = fence_close(mExynosCompositionInfo.mAcquireFence,
                        this, FENCE_TYPE_DST_RELEASE, FENCE_IP_G2D);
            }

            for (size_t i = 0; i < mLayers.size(); i++) {
                exynos_image outImage;
                ExynosMPP* m2mMPP = mLayers[i]->mM2mMPP;
                if ((mLayers[i]->mValidateCompositionType == HWC2_COMPOSITION_DEVICE) &&
                    (m2mMPP != NULL) &&
                    (m2mMPP->mAssignedDisplay == this) &&
                    (m2mMPP->getDstImageInfo(&outImage) == NO_ERROR)) {
                    if (m2mMPP->mPhysicalType == MPP_MSC) {
                        fence_close(outImage.releaseFenceFd, this, FENCE_TYPE_DST_RELEASE, FENCE_IP_MSC);
                    } else if (m2mMPP->mPhysicalType == MPP_G2D) {
                        ALOGD("close(%d)", outImage.releaseFenceFd);
                        fence_close(outImage.releaseFenceFd, this, FENCE_TYPE_DST_RELEASE, FENCE_IP_G2D);
                    } else {
                        DISPLAY_LOGE("[%zu] layer has invalid mppType(%d)", i, m2mMPP->mPhysicalType);
                        fence_close(outImage.releaseFenceFd, this, FENCE_TYPE_DST_RELEASE, FENCE_IP_ALL);
                    }
                    m2mMPP->resetDstReleaseFence();
                    ALOGD("reset buf[%d], %d", m2mMPP->mCurrentDstBuf,
                            m2mMPP->mDstImgs[m2mMPP->mCurrentDstBuf].acrylicReleaseFenceFd);
                }
            }
        }
    }

    if (renderingState >= RENDERING_STATE_PRESENTED) {
        /* mAcquireFence is set after validate */
        mClientCompositionInfo.mAcquireFence = fence_close(mClientCompositionInfo.mAcquireFence, this,
                FENCE_TYPE_SRC_ACQUIRE, FENCE_IP_FB);
    }
}
void ExynosDisplay::closeFences()
{
    for (auto &config : mDpuData.configs) {
        if (config.acq_fence != -1)
            fence_close(config.acq_fence, this, FENCE_TYPE_SRC_ACQUIRE, FENCE_IP_DPP);
        config.acq_fence = -1;
        if (config.rel_fence >= 0)
            fence_close(config.rel_fence, this, FENCE_TYPE_SRC_RELEASE, FENCE_IP_DPP);
        config.rel_fence = -1;
    }
    for (auto &config : mDpuData.rcdConfigs) {
        if (config.acq_fence != -1)
            fence_close(config.acq_fence, this, FENCE_TYPE_SRC_ACQUIRE, FENCE_IP_DPP);
        config.acq_fence = -1;
        if (config.rel_fence >= 0)
            fence_close(config.rel_fence, this, FENCE_TYPE_SRC_RELEASE, FENCE_IP_DPP);
        config.rel_fence = -1;
    }
    for (size_t i = 0; i < mLayers.size(); i++) {
        if (mLayers[i]->mReleaseFence > 0) {
            fence_close(mLayers[i]->mReleaseFence, this,
                    FENCE_TYPE_SRC_RELEASE, FENCE_IP_LAYER);
            mLayers[i]->mReleaseFence = -1;
        }
        if ((mLayers[i]->mExynosCompositionType == HWC2_COMPOSITION_DEVICE) &&
            (mLayers[i]->mM2mMPP != NULL)) {
            mLayers[i]->mM2mMPP->closeFences();
        }
    }
    if (mExynosCompositionInfo.mHasCompositionLayer) {
        if (mExynosCompositionInfo.mM2mMPP == NULL)
        {
            DISPLAY_LOGE("There is exynos composition, but m2mMPP is NULL");
            return;
        }
        mExynosCompositionInfo.mM2mMPP->closeFences();
    }

    for (size_t i=0; i < mLayers.size(); i++) {
        if (mLayers[i]->mAcquireFence != -1) {
            mLayers[i]->mAcquireFence = fence_close(mLayers[i]->mAcquireFence, this,
                    FENCE_TYPE_SRC_ACQUIRE, FENCE_IP_LAYER);
        }
    }

    mExynosCompositionInfo.mAcquireFence = fence_close(mExynosCompositionInfo.mAcquireFence, this,
            FENCE_TYPE_SRC_ACQUIRE, FENCE_IP_G2D);
    mClientCompositionInfo.mAcquireFence = fence_close(mClientCompositionInfo.mAcquireFence, this,
            FENCE_TYPE_SRC_ACQUIRE, FENCE_IP_FB);

    if (mDpuData.retire_fence > 0)
        fence_close(mDpuData.retire_fence, this, FENCE_TYPE_RETIRE, FENCE_IP_DPP);
    mDpuData.retire_fence = -1;

    mLastRetireFence = fence_close(mLastRetireFence, this,  FENCE_TYPE_RETIRE, FENCE_IP_DPP);

    if (mDpuData.readback_info.rel_fence >= 0) {
        mDpuData.readback_info.rel_fence =
            fence_close(mDpuData.readback_info.rel_fence, this,
                    FENCE_TYPE_READBACK_RELEASE, FENCE_IP_FB);
    }
    if (mDpuData.readback_info.acq_fence >= 0) {
        mDpuData.readback_info.acq_fence =
            fence_close(mDpuData.readback_info.acq_fence, this,
                    FENCE_TYPE_READBACK_ACQUIRE, FENCE_IP_DPP);
    }
}

void ExynosDisplay::setHWCControl(uint32_t ctrl, int32_t val)
{
    switch (ctrl) {
        case HWC_CTL_ENABLE_COMPOSITION_CROP:
            mDisplayControl.enableCompositionCrop = (unsigned int)val;
            break;
        case HWC_CTL_ENABLE_EXYNOSCOMPOSITION_OPT:
            mDisplayControl.enableExynosCompositionOptimization = (unsigned int)val;
            break;
        case HWC_CTL_ENABLE_CLIENTCOMPOSITION_OPT:
            mDisplayControl.enableClientCompositionOptimization = (unsigned int)val;
            break;
        case HWC_CTL_USE_MAX_G2D_SRC:
            mDisplayControl.useMaxG2DSrc = (unsigned int)val;
            break;
        case HWC_CTL_ENABLE_HANDLE_LOW_FPS:
            mDisplayControl.handleLowFpsLayers = (unsigned int)val;
            break;
        case HWC_CTL_ENABLE_EARLY_START_MPP:
            mDisplayControl.earlyStartMPP = (unsigned int)val;
            break;
        default:
            ALOGE("%s: unsupported HWC_CTL (%d)", __func__, ctrl);
            break;
    }
}

int32_t ExynosDisplay::getHdrCapabilities(uint32_t* outNumTypes,
        int32_t* outTypes, float* outMaxLuminance,
        float* outMaxAverageLuminance, float* outMinLuminance)
{
    DISPLAY_LOGD(eDebugHWC, "HWC2: %s, %d", __func__, __LINE__);

    if (outNumTypes == NULL || outMaxLuminance == NULL ||
            outMaxAverageLuminance == NULL || outMinLuminance == NULL) {
        return HWC2_ERROR_BAD_PARAMETER;
    }

    if (outTypes == NULL) {
        /*
         * This function is always called twice.
         * outTypes is NULL in the first call and
         * outType is valid pointer in the second call.
         * Get information only in the first call.
         * Use saved information in the second call.
         */
        if (mDisplayInterface->updateHdrCapabilities() != NO_ERROR)
            return HWC2_ERROR_BAD_CONFIG;
    }

    *outMaxLuminance = mMaxLuminance;
    *outMaxAverageLuminance = mMaxAverageLuminance;
    *outMinLuminance = mMinLuminance;

    if (outTypes == NULL) {
        *outNumTypes = mHdrTypes.size();
    } else {
        if (*outNumTypes != mHdrTypes.size()) {
            ALOGE("%s:: Invalid parameter (outNumTypes: %d, mHdrTypes size: %zu",
                    __func__, *outNumTypes, mHdrTypes.size());
            return HWC2_ERROR_BAD_PARAMETER;
        }
        for(uint32_t i = 0; i < *outNumTypes; i++) {
            outTypes[i] = mHdrTypes[i];
        }
    }
    return HWC2_ERROR_NONE;
}

int32_t ExynosDisplay::getMountOrientation(HwcMountOrientation *orientation)
{
    if (!orientation)
        return HWC2_ERROR_BAD_PARAMETER;

    *orientation = mMountOrientation;
    return HWC2_ERROR_NONE;
}

// Support DDI scalser
void ExynosDisplay::setDDIScalerEnable(int __unused width, int __unused height) {
}

int ExynosDisplay::getDDIScalerMode(int __unused width, int __unused height) {
    return 1; // WQHD
}

void ExynosDisplay::increaseMPPDstBufIndex() {
    for (size_t i=0; i < mLayers.size(); i++) {
        if((mLayers[i]->mExynosCompositionType == HWC2_COMPOSITION_DEVICE) &&
           (mLayers[i]->mM2mMPP != NULL)) {
            mLayers[i]->mM2mMPP->increaseDstBuffIndex();
        }
    }

    if ((mExynosCompositionInfo.mHasCompositionLayer) &&
        (mExynosCompositionInfo.mM2mMPP != NULL)) {
        mExynosCompositionInfo.mM2mMPP->increaseDstBuffIndex();
    }
}

int32_t ExynosDisplay::getReadbackBufferAttributes(int32_t* /*android_pixel_format_t*/ outFormat,
        int32_t* /*android_dataspace_t*/ outDataspace)
{
    int32_t ret = mDisplayInterface->getReadbackBufferAttributes(outFormat, outDataspace);
    if (ret == NO_ERROR) {
        /* Interface didn't specific set dataspace */
        if (*outDataspace == HAL_DATASPACE_UNKNOWN)
            *outDataspace = colorModeToDataspace(mColorMode);
        /* Set default value */
        if (*outDataspace == HAL_DATASPACE_UNKNOWN)
            *outDataspace = HAL_DATASPACE_V0_SRGB;

        mDisplayControl.readbackSupport = true;
        ALOGI("readback info: format(0x%8x), dataspace(0x%8x)", *outFormat, *outDataspace);
    } else {
        mDisplayControl.readbackSupport = false;
        ALOGI("readback is not supported, ret(%d)", ret);
        ret = HWC2_ERROR_UNSUPPORTED;
    }
    return ret;
}

int32_t ExynosDisplay::setReadbackBuffer(buffer_handle_t buffer,
        int32_t releaseFence, bool requestedService)
{
    Mutex::Autolock lock(mDisplayMutex);
    int32_t ret = NO_ERROR;

    if (buffer == nullptr)
        return HWC2_ERROR_BAD_PARAMETER;

    if (mDisplayControl.readbackSupport) {
        mDpuData.enable_readback = true;
    } else {
        DISPLAY_LOGE("readback is not supported but setReadbackBuffer is called, buffer(%p), releaseFence(%d)",
                buffer, releaseFence);
        if (releaseFence >= 0)
            releaseFence = fence_close(releaseFence, this,
                    FENCE_TYPE_READBACK_RELEASE, FENCE_IP_FB);
        mDpuData.enable_readback = false;
        ret = HWC2_ERROR_UNSUPPORTED;
    }
    setReadbackBufferInternal(buffer, releaseFence, requestedService);
    return ret;
}

void ExynosDisplay::setReadbackBufferInternal(buffer_handle_t buffer,
        int32_t releaseFence, bool requestedService)
{
    if (mDpuData.readback_info.rel_fence >= 0) {
        mDpuData.readback_info.rel_fence =
            fence_close(mDpuData.readback_info.rel_fence, this,
                    FENCE_TYPE_READBACK_RELEASE, FENCE_IP_FB);
        DISPLAY_LOGE("previous readback release fence is not delivered to display device");
    }
    if (releaseFence >= 0) {
        setFenceInfo(releaseFence, this, FENCE_TYPE_READBACK_RELEASE, FENCE_IP_FB,
                     HwcFenceDirection::FROM);
    }
    mDpuData.readback_info.rel_fence = releaseFence;

    if (buffer != NULL)
        mDpuData.readback_info.handle = buffer;

    mDpuData.readback_info.requested_from_service = requestedService;
}

int32_t ExynosDisplay::getReadbackBufferFence(int32_t* outFence)
{
    /*
     * acq_fence was not set or
     * it was already closed by error or frame skip
     */
    if (mDpuData.readback_info.acq_fence < 0) {
        *outFence = -1;
        return HWC2_ERROR_UNSUPPORTED;
    }

    *outFence = mDpuData.readback_info.acq_fence;
    /* Fence will be closed by caller of this function */
    mDpuData.readback_info.acq_fence = -1;
    return NO_ERROR;
}

int32_t ExynosDisplay::setReadbackBufferAcqFence(int32_t acqFence) {
    if (mDpuData.readback_info.acq_fence >= 0) {
        mDpuData.readback_info.acq_fence =
            fence_close(mDpuData.readback_info.acq_fence, this,
                    FENCE_TYPE_READBACK_ACQUIRE, FENCE_IP_DPP);
        DISPLAY_LOGE("previous readback out fence is not delivered to framework");
    }
    mDpuData.readback_info.acq_fence = acqFence;
    if (acqFence >= 0) {
        /*
         * Requtester of readback will get acqFence after presentDisplay
         * so validateFences should not check this fence
         * in presentDisplay so this function sets pendingAllowed parameter.
         */
        setFenceInfo(acqFence, this, FENCE_TYPE_READBACK_ACQUIRE, FENCE_IP_DPP,
                     HwcFenceDirection::FROM, true);
    }

    return NO_ERROR;
}

void ExynosDisplay::initDisplayInterface(uint32_t __unused interfaceType)
{
    mDisplayInterface = std::make_unique<ExynosDisplayInterface>();
    mDisplayInterface->init(this);
}

void ExynosDisplay::traceLayerTypes() {
    size_t g2d_count = 0;
    size_t dpu_count = 0;
    size_t gpu_count = 0;
    size_t skip_count = 0;
    size_t rcd_count = 0;
    for(auto const& layer: mLayers) {
        switch (layer->mExynosCompositionType) {
            case HWC2_COMPOSITION_EXYNOS:
                g2d_count++;
                break;
            case HWC2_COMPOSITION_CLIENT:
                if (layer->mCompositionType == HWC2_COMPOSITION_DEVICE) {
                    skip_count++;
                } else {
                    gpu_count++;
                }
                break;
            case HWC2_COMPOSITION_DEVICE:
                dpu_count++;
                break;
            case HWC2_COMPOSITION_DISPLAY_DECORATION:
                ++rcd_count;
                break;
            default:
                ALOGW("%s: Unknown layer composition type: %d", __func__,
                      layer->mExynosCompositionType);
                break;
        }
    }
    DISPLAY_ATRACE_INT("HWComposer: DPU Layer", dpu_count);
    DISPLAY_ATRACE_INT("HWComposer: G2D Layer", g2d_count);
    DISPLAY_ATRACE_INT("HWComposer: GPU Layer", gpu_count);
    DISPLAY_ATRACE_INT("HWComposer: RCD Layer", rcd_count);
    DISPLAY_ATRACE_INT("HWComposer: DPU Cached Layer", skip_count);
    DISPLAY_ATRACE_INT("HWComposer: SF Cached Layer", mIgnoreLayers.size());
    DISPLAY_ATRACE_INT("HWComposer: Total Layer", mLayers.size() + mIgnoreLayers.size());
}

void ExynosDisplay::updateBrightnessState() {
    static constexpr float kMaxCll = 10000.0;
    bool clientRgbHdr = false;
    bool instantHbm = false;
    bool sdrDim = false;
    BrightnessController::HdrLayerState hdrState = BrightnessController::HdrLayerState::kHdrNone;

    for (size_t i = 0; i < mLayers.size(); i++) {
        if (mLayers[i]->mIsHdrLayer) {
            if (mLayers[i]->isLayerFormatRgb()) {
                auto meta = mLayers[i]->getMetaParcel();
                if ((meta != nullptr) && (meta->eType & VIDEO_INFO_TYPE_HDR_STATIC) &&
                    meta->sHdrStaticInfo.sType1.mMaxContentLightLevel >= kMaxCll) {
                    // if there are one or more such layers and any one of them
                    // is composed by GPU, we won't dim sdr layers
                    if (mLayers[i]->mExynosCompositionType == HWC2_COMPOSITION_CLIENT) {
                        clientRgbHdr = true;
                    } else {
                        instantHbm = true;
                    }
                }
            }

            // If any HDR layer is large, keep the state as kHdrLarge
            if (hdrState != BrightnessController::HdrLayerState::kHdrLarge
                && mLayers[i]->getDisplayFrameArea() >= mHdrFullScrenAreaThreshold) {
                hdrState = BrightnessController::HdrLayerState::kHdrLarge;
            } else if (hdrState == BrightnessController::HdrLayerState::kHdrNone) {
                hdrState = BrightnessController::HdrLayerState::kHdrSmall;
            } // else keep the state (kHdrLarge or kHdrSmall) unchanged.
        }
        // SDR layers could be kept dimmed for a while after HDR is gone (DM
        // will animate the display brightness from HDR brightess to SDR brightness).
        if (mLayers[i]->mBrightness < 1.0) {
            sdrDim = true;
        }
    }

    if (mBrightnessController) {
        mBrightnessController->updateFrameStates(hdrState, sdrDim);
        mBrightnessController->processInstantHbm(instantHbm && !clientRgbHdr);
        mBrightnessController->updateCabcMode();
    }
}

void ExynosDisplay::cleanupAfterClientDeath() {
    // Invalidate the client target buffer because it will be freed when the client dies
    mClientCompositionInfo.mTargetBuffer = NULL;
    // Invalidate the skip static flag so that we have to get a new target buffer first
    // before we can skip the static layers
    mClientCompositionInfo.mSkipStaticInitFlag = false;
    mClientCompositionInfo.mSkipFlag = false;
}

int32_t ExynosDisplay::flushDisplayBrightnessChange() {
    if (mBrightnessController) {
        if (mOperationRateManager) {
            mOperationRateManager->onBrightness(mBrightnessController->getBrightnessLevel());
        }
        return mBrightnessController->applyPendingChangeViaSysfs(mVsyncPeriod);
    }
    return NO_ERROR;
}

// we can cache the value once it is known to avoid the lock after boot
// we also only actually check once per frame to keep the value internally consistent
bool ExynosDisplay::usePowerHintSession() {
    if (!mUsePowerHintSession.has_value() && mPowerHalHint.checkPowerHintSessionReady()) {
        mUsePowerHintSession = mPowerHalHint.usePowerHintSession();
    }
    return mUsePowerHintSession.value_or(false);
}

nsecs_t ExynosDisplay::getExpectedPresentTime(nsecs_t startTime) {
    ExynosDisplay *primaryDisplay = mDevice->getDisplay(HWC_DISPLAY_PRIMARY);
    if (primaryDisplay) {
        nsecs_t out = primaryDisplay->getPendingExpectedPresentTime();
        if (out != 0) {
            return out;
        }
    }
    return getPredictedPresentTime(startTime);
}

nsecs_t ExynosDisplay::getPredictedPresentTime(nsecs_t startTime) {
    auto lastRetireFenceSignalTime = getSignalTime(mLastRetireFence);
    auto expectedPresentTime = startTime - 1;
    if (lastRetireFenceSignalTime != SIGNAL_TIME_INVALID &&
        lastRetireFenceSignalTime != SIGNAL_TIME_PENDING) {
        expectedPresentTime = lastRetireFenceSignalTime + mVsyncPeriod;
        mRetireFencePreviousSignalTime = lastRetireFenceSignalTime;
    } else if (sync_wait(mLastRetireFence, 0) < 0) {
        // if last retire fence was not signaled, then try previous signal time
        if (mRetireFencePreviousSignalTime.has_value()) {
            expectedPresentTime = *mRetireFencePreviousSignalTime + 2 * mVsyncPeriod;
        }
        // the last retire fence acquire time can be useful where the previous fence signal time may
        // not be recorded yet, but it's only accurate when there is fence wait time
        if (mRetireFenceAcquireTime.has_value()) {
            expectedPresentTime =
                    max(expectedPresentTime, *mRetireFenceAcquireTime + 2 * mVsyncPeriod);
        }
    }
    if (expectedPresentTime < startTime) {
        ALOGV("Could not predict expected present time, fall back on target of one vsync");
        expectedPresentTime = startTime + mVsyncPeriod;
    }
    return expectedPresentTime;
}

nsecs_t ExynosDisplay::getSignalTime(int32_t fd) const {
    if (fd == -1) {
        return SIGNAL_TIME_INVALID;
    }

    struct sync_file_info *finfo = sync_file_info(fd);
    if (finfo == nullptr) {
        return SIGNAL_TIME_INVALID;
    }

    if (finfo->status != 1) {
        const auto status = finfo->status;
        sync_file_info_free(finfo);
        return status < 0 ? SIGNAL_TIME_INVALID : SIGNAL_TIME_PENDING;
    }

    uint64_t timestamp = 0;
    struct sync_fence_info *pinfo = sync_get_fence_info(finfo);
    for (size_t i = 0; i < finfo->num_fences; i++) {
        if (pinfo[i].timestamp_ns > timestamp) {
            timestamp = pinfo[i].timestamp_ns;
        }
    }

    sync_file_info_free(finfo);
    return nsecs_t(timestamp);
}

std::optional<nsecs_t> ExynosDisplay::getPredictedDuration(bool duringValidation) {
    AveragesKey beforeFenceKey(mLayers.size(), duringValidation, true);
    AveragesKey afterFenceKey(mLayers.size(), duringValidation, false);
    if (mRollingAverages.count(beforeFenceKey) == 0 || mRollingAverages.count(afterFenceKey) == 0) {
        return std::nullopt;
    }
    nsecs_t beforeReleaseFence = mRollingAverages[beforeFenceKey].average;
    nsecs_t afterReleaseFence = mRollingAverages[afterFenceKey].average;
    return std::make_optional(afterReleaseFence + beforeReleaseFence);
}

void ExynosDisplay::updateAverages(nsecs_t endTime) {
    if (!mRetireFenceWaitTime.has_value() || !mRetireFenceAcquireTime.has_value()) {
        return;
    }
    nsecs_t beforeFenceTime =
            mValidationDuration.value_or(0) + (*mRetireFenceWaitTime - mPresentStartTime);
    nsecs_t afterFenceTime = endTime - *mRetireFenceAcquireTime;
    mRollingAverages[AveragesKey(mLayers.size(), mValidationDuration.has_value(), true)].insert(
            beforeFenceTime);
    mRollingAverages[AveragesKey(mLayers.size(), mValidationDuration.has_value(), false)].insert(
            afterFenceTime);
}

int32_t ExynosDisplay::getRCDLayerSupport(bool &outSupport) const {
    outSupport = mDebugRCDLayerEnabled && mDpuData.rcdConfigs.size() > 0;
    return NO_ERROR;
}

int32_t ExynosDisplay::setDebugRCDLayerEnabled(bool enable) {
    mDebugRCDLayerEnabled = enable;
    return NO_ERROR;
}

int32_t ExynosDisplay::getDisplayIdleTimerSupport(bool &outSupport) {
    return mDisplayInterface->getDisplayIdleTimerSupport(outSupport);
}

int32_t ExynosDisplay::getDisplayMultiThreadedPresentSupport(bool &outSupport) {
    outSupport = mDisplayControl.multiThreadedPresent;
    return NO_ERROR;
}

bool ExynosDisplay::isMixedComposition() {
    for (size_t i = 0; i < mLayers.size(); i++) {
        if (mLayers[i]->mBrightness < 1.0) {
            return true;
        }
    }
    return false;
}

int ExynosDisplay::lookupDisplayConfigs(const int32_t &width,
                                        const int32_t &height,
                                        const int32_t &fps,
                                        int32_t *outConfig) {
    if (!fps)
        return HWC2_ERROR_BAD_CONFIG;

    constexpr auto nsecsPerSec = std::chrono::nanoseconds(1s).count();
    constexpr auto nsecsPerMs = std::chrono::nanoseconds(1ms).count();

    const auto vsyncPeriod = nsecsPerSec / fps;

    for (auto const& [config, mode] : mDisplayConfigs) {
        long delta = abs(vsyncPeriod - mode.vsyncPeriod);
        if ((width == mode.width) && (height == mode.height) && (delta < nsecsPerMs)) {
            ALOGD("%s: found display config for mode: %dx%d@%d=%d",
                 __func__, width, height, fps, config);
            *outConfig = config;
            return HWC2_ERROR_NONE;
        }
    }
    return HWC2_ERROR_BAD_CONFIG;
}

FILE *ExynosDisplay::RotatingLogFileWriter::openLogFile(const std::string &filename,
                                                        const std::string &mode) {
    FILE *file = nullptr;
    auto fullpath = std::string(ERROR_LOG_PATH0) + "/" + filename;
    file = fopen(fullpath.c_str(), mode.c_str());
    if (file != nullptr) {
        return file;
    }
    ALOGE("Fail to open file %s, error: %s", fullpath.c_str(), strerror(errno));
    fullpath = std::string(ERROR_LOG_PATH1) + "/" + filename;
    file = fopen(fullpath.c_str(), mode.c_str());
    if (file == nullptr) {
        ALOGE("Fail to open file %s, error: %s", fullpath.c_str(), strerror(errno));
    }
    return file;
}

std::optional<nsecs_t> ExynosDisplay::RotatingLogFileWriter::getLastModifiedTimestamp(
        const std::string &filename) {
    struct stat fileStat;
    auto fullpath = std::string(ERROR_LOG_PATH0) + "/" + filename;
    if (stat(fullpath.c_str(), &fileStat) == 0) {
        return fileStat.st_mtim.tv_sec * nsecsPerSec + fileStat.st_mtim.tv_nsec;
    }
    fullpath = std::string(ERROR_LOG_PATH1) + "/" + filename;
    if (stat(fullpath.c_str(), &fileStat) == 0) {
        return fileStat.st_mtim.tv_sec * nsecsPerSec + fileStat.st_mtim.tv_nsec;
    }
    return std::nullopt;
}

bool ExynosDisplay::RotatingLogFileWriter::chooseOpenedFile() {
    if (mLastFileIndex < 0) {
        // HWC could be restarted, so choose to open new file or continue the last modified file
        int chosenIndex = 0;
        nsecs_t lastModifTimestamp = 0;
        for (int i = 0; i < mMaxFileCount; ++i) {
            auto timestamp = getLastModifiedTimestamp(mPrefixName + std::to_string(i) + mExtension);
            if (!timestamp.has_value()) {
                chosenIndex = i;
                break;
            }
            if (i == 0 || lastModifTimestamp < *timestamp) {
                chosenIndex = i;
                lastModifTimestamp = *timestamp;
            }
        }
        auto filename = mPrefixName + std::to_string(chosenIndex) + mExtension;
        mFile = openLogFile(filename, "ab");
        if (mFile == nullptr) {
            ALOGE("Unable to open log file for %s", filename.c_str());
            return false;
        }
        mLastFileIndex = chosenIndex;
    }

    // Choose to use the same last file or move on to the next file
    for (int i = 0; i < 2; ++i) {
        if (mFile == nullptr) {
            mFile = openLogFile(mPrefixName + std::to_string(mLastFileIndex) + mExtension,
                                (i == 0) ? "ab" : "wb");
        }
        if (mFile != nullptr) {
            auto fileSize = ftell(mFile);
            if (fileSize < mThresholdSizePerFile) return true;
            fclose(mFile);
            mFile = nullptr;
        }
        mLastFileIndex = (mLastFileIndex + 1) % mMaxFileCount;
    }
    return false;
}

<<<<<<< HEAD
void ExynosDisplay::invalidate() {
    mDevice->onRefresh(mDisplayId);
}

bool ExynosDisplay::checkHotplugEventUpdated(bool &hpdStatus) {
    hpdStatus = mDisplayInterface->readHotplugStatus();

    DISPLAY_LOGI("[%s] mDisplayId(%d), mIndex(%d), HPD Status(previous :%d, current : %d)",
                                       __func__, mDisplayId, mIndex, mHpdStatus, hpdStatus);

    return (mHpdStatus != hpdStatus);
}

void ExynosDisplay::handleHotplugEvent(bool hpdStatus) {
    mHpdStatus = hpdStatus;
}

void ExynosDisplay::hotplug() {
    mDevice->onHotPlug(mDisplayId, mHpdStatus);
    ALOGI("HPD callback(%s, mDisplayId %d) was called",
                            mHpdStatus ? "connection" : "disconnection", mDisplayId);
=======
ExynosDisplay::RefreshRateIndicatorHandler::RefreshRateIndicatorHandler(ExynosDisplay *display)
      : mDisplay(display), mLastRefreshRate(0), mLastCallbackTime(0) {}

int32_t ExynosDisplay::RefreshRateIndicatorHandler::init() {
    auto path = String8::format(kRefreshRateStatePathFormat, mDisplay->mIndex);
    mFd.Set(open(path.c_str(), O_RDONLY));
    if (mFd.get() < 0) {
        ALOGE("Failed to open sysfs(%s) for refresh rate debug event: %s", path.c_str(),
              strerror(errno));
        return -errno;
    }

    return NO_ERROR;
}

void ExynosDisplay::RefreshRateIndicatorHandler::updateRefreshRateLocked(int refreshRate) {
    ATRACE_CALL();
    ATRACE_INT("Refresh rate indicator event", refreshRate);
    auto lastUpdate = mDisplay->getLastLayerUpdateTime();
    // Ignore refresh rate increase that is caused by refresh rate indicator update but there's
    // no update for the other layers
    if (refreshRate > mLastRefreshRate && mLastRefreshRate > 0 && lastUpdate < mLastCallbackTime) {
        mIgnoringLastUpdate = true;
        return;
    }
    mIgnoringLastUpdate = false;
    if (refreshRate == mLastRefreshRate) {
        return;
    }
    mLastRefreshRate = refreshRate;
    mLastCallbackTime = systemTime(CLOCK_MONOTONIC);
    ATRACE_INT("Refresh rate indicator callback", mLastRefreshRate);
    mDisplay->mDevice->onRefreshRateChangedDebug(mDisplay->mDisplayId, s2ns(1) / mLastRefreshRate);
}

void ExynosDisplay::RefreshRateIndicatorHandler::handleSysfsEvent() {
    ATRACE_CALL();
    std::scoped_lock lock(mMutex);

    char buffer[1024];
    lseek(mFd.get(), 0, SEEK_SET);
    int ret = read(mFd.get(), &buffer, sizeof(buffer));
    if (ret < 0) {
        ALOGE("%s: Failed to read refresh rate from fd %d: %s", __func__, mFd.get(),
              strerror(errno));
        return;
    }
    std::string_view bufferView(buffer);
    auto pos = bufferView.find('@');
    if (pos == std::string::npos) {
        ALOGE("%s: Failed to parse refresh rate event (invalid format)", __func__);
        return;
    }
    int refreshRate = 0;
    std::from_chars(bufferView.data() + pos + 1, bufferView.data() + bufferView.size() - 1,
                    refreshRate);
    updateRefreshRateLocked(refreshRate);
}

void ExynosDisplay::RefreshRateIndicatorHandler::updateRefreshRate(int refreshRate) {
    std::scoped_lock lock(mMutex);
    updateRefreshRateLocked(refreshRate);
}

int32_t ExynosDisplay::setRefreshRateChangedCallbackDebugEnabled(bool enabled) {
    if ((!!mRefreshRateIndicatorHandler) == enabled) {
        ALOGW("%s: RefreshRateChangedCallbackDebug is already %s", __func__,
              enabled ? "enabled" : "disabled");
        return NO_ERROR;
    }
    int32_t ret = NO_ERROR;
    if (enabled) {
        mRefreshRateIndicatorHandler = std::make_shared<RefreshRateIndicatorHandler>(this);
        if (!mRefreshRateIndicatorHandler) {
            ALOGE("%s: Failed to create refresh rate debug handler", __func__);
            return -ENOMEM;
        }
        ret = mRefreshRateIndicatorHandler->init();
        if (ret != NO_ERROR) {
            ALOGE("%s: Failed to initialize refresh rate debug handler: %d", __func__, ret);
            mRefreshRateIndicatorHandler.reset();
            return ret;
        }
        ret = mDevice->mDeviceInterface->registerSysfsEventHandler(mRefreshRateIndicatorHandler);
        if (ret != NO_ERROR) {
            ALOGE("%s: Failed to register sysfs event handler: %d", __func__, ret);
            mRefreshRateIndicatorHandler.reset();
            return ret;
        }
        // Call the callback immediately
        mRefreshRateIndicatorHandler->handleSysfsEvent();
    } else {
        ret = mDevice->mDeviceInterface->unregisterSysfsEventHandler(
                mRefreshRateIndicatorHandler->getFd());
        mRefreshRateIndicatorHandler.reset();
    }
    return ret;
}

nsecs_t ExynosDisplay::getLastLayerUpdateTime() {
    Mutex::Autolock lock(mDRMutex);
    nsecs_t time = 0;
    for (size_t i = 0; i < mLayers.size(); ++i) {
        // The update from refresh rate indicator layer should be ignored
        if (mLayers[i]->mCompositionType == HWC2_COMPOSITION_REFRESH_RATE_INDICATOR) continue;
        time = max(time, mLayers[i]->mLastUpdateTime);
    }
    return time;
}

void ExynosDisplay::updateRefreshRateIndicator() {
    // Update refresh rate indicator if the last update event is ignored to make sure that
    // the refresh rate caused by the current frame update will be applied immediately since
    // we may not receive the sysfs event if the refresh rate is the same as the last ignored one.
    if (!mRefreshRateIndicatorHandler || !mRefreshRateIndicatorHandler->isIgnoringLastUpdate())
        return;
    mRefreshRateIndicatorHandler->handleSysfsEvent();
>>>>>>> 5badf860
}<|MERGE_RESOLUTION|>--- conflicted
+++ resolved
@@ -6169,7 +6169,6 @@
     return false;
 }
 
-<<<<<<< HEAD
 void ExynosDisplay::invalidate() {
     mDevice->onRefresh(mDisplayId);
 }
@@ -6191,7 +6190,8 @@
     mDevice->onHotPlug(mDisplayId, mHpdStatus);
     ALOGI("HPD callback(%s, mDisplayId %d) was called",
                             mHpdStatus ? "connection" : "disconnection", mDisplayId);
-=======
+}
+
 ExynosDisplay::RefreshRateIndicatorHandler::RefreshRateIndicatorHandler(ExynosDisplay *display)
       : mDisplay(display), mLastRefreshRate(0), mLastCallbackTime(0) {}
 
@@ -6309,5 +6309,4 @@
     if (!mRefreshRateIndicatorHandler || !mRefreshRateIndicatorHandler->isIgnoringLastUpdate())
         return;
     mRefreshRateIndicatorHandler->handleSysfsEvent();
->>>>>>> 5badf860
 }