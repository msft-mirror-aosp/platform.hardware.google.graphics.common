--- conflicted
+++ resolved
@@ -1210,7 +1210,6 @@
     callbackFunc(callbackInfo.callbackData, displayId);
 }
 
-<<<<<<< HEAD
 void ExynosDevice::handleHotplug() {
     bool hpdStatus = false;
     uint32_t displayIndex = UINT32_MAX;
@@ -1236,7 +1235,8 @@
         mDisplays[displayIndex]->hotplug();
         mDisplays[displayIndex]->invalidate();
     }
-=======
+}
+
 void ExynosDevice::onRefreshRateChangedDebug(hwc2_display_t displayId, uint32_t vsyncPeriod) {
     Mutex::Autolock lock(mDeviceCallbackMutex);
     const auto &refreshRateCallback =
@@ -1251,5 +1251,4 @@
             reinterpret_cast<void (*)(hwc2_callback_data_t callbackData, hwc2_display_t hwcDisplay,
                                       hwc2_vsync_period_t)>(callbackInfo.funcPointer);
     callbackFunc(callbackInfo.callbackData, displayId, vsyncPeriod);
->>>>>>> 5badf860
 }